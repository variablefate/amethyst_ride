package com.vitorpamplona.amethyst.ui.note

import android.widget.Toast
import androidx.compose.foundation.layout.*
import androidx.compose.foundation.shape.RoundedCornerShape
import androidx.compose.foundation.text.KeyboardOptions
import androidx.compose.material.*
import androidx.compose.runtime.*
import androidx.compose.ui.Alignment
import androidx.compose.ui.Modifier
import androidx.compose.ui.graphics.Color
import androidx.compose.ui.platform.LocalContext
import androidx.compose.ui.res.stringResource
import androidx.compose.ui.text.input.KeyboardCapitalization
import androidx.compose.ui.text.input.KeyboardType
import androidx.compose.ui.text.input.TextFieldValue
import androidx.compose.ui.unit.dp
import androidx.compose.ui.window.Dialog
import androidx.compose.ui.window.DialogProperties
import androidx.lifecycle.ViewModel
import androidx.lifecycle.viewmodel.compose.viewModel
import com.vitorpamplona.amethyst.R
import com.vitorpamplona.amethyst.model.Account
import com.vitorpamplona.amethyst.model.Note
import com.vitorpamplona.amethyst.service.model.LnZapEvent
import com.vitorpamplona.amethyst.ui.actions.CloseButton
import com.vitorpamplona.amethyst.ui.screen.loggedIn.AccountViewModel
import com.vitorpamplona.amethyst.ui.screen.loggedIn.TextSpinner
import kotlinx.coroutines.Dispatchers
import kotlinx.coroutines.launch

class ZapOptionstViewModel : ViewModel() {
    private var account: Account? = null
    var customAmount by mutableStateOf(TextFieldValue("21"))
    var customMessage by mutableStateOf(TextFieldValue(""))

    fun load(account: Account) {
        this.account = account
    }

    fun canSend(): Boolean {
        return value() != null
    }

    fun value(): Long? {
        return try {
            customAmount.text.trim().toLongOrNull()
        } catch (e: Exception) {
            null
        }
    }

    fun cancel() {
    }
}

@Composable
fun ZapCustomDialog(onClose: () -> Unit, account: Account, accountViewModel: AccountViewModel, baseNote: Note) {
    val context = LocalContext.current
    val scope = rememberCoroutineScope()
    val postViewModel: ZapOptionstViewModel = viewModel()
<<<<<<< HEAD
    postViewModel.load(account)
=======
>>>>>>> eab202f7
    LaunchedEffect(account) {
        postViewModel.load(account)
    }

    var zappingProgress by remember { mutableStateOf(0f) }

    val zapTypes = listOf(
        Pair(LnZapEvent.ZapType.PUBLIC, "Public"),
<<<<<<< HEAD
=======
        Pair(LnZapEvent.ZapType.ANONYMOUS, "Anonymous"),
>>>>>>> eab202f7
        Pair(LnZapEvent.ZapType.NONZAP, "Non-Zap")
    )

    val zapOptions = zapTypes.map { it.second }
    var selectedZapType by remember { mutableStateOf(zapTypes[0]) }

    Dialog(
        onDismissRequest = { onClose() },
        properties = DialogProperties(
            dismissOnClickOutside = false,
            usePlatformDefaultWidth = false
        )
    ) {
        Surface() {
            Column(modifier = Modifier.padding(10.dp)) {
                Row(
                    modifier = Modifier.fillMaxWidth(),
                    horizontalArrangement = Arrangement.SpaceBetween,
                    verticalAlignment = Alignment.CenterVertically
                ) {
                    CloseButton(onCancel = {
                        postViewModel.cancel()
                        onClose()
                    })

                    ZapButton(
                        isActive = postViewModel.canSend()
                    ) {
                        scope.launch(Dispatchers.IO) {
                            accountViewModel.zap(
                                baseNote,
                                postViewModel.value()!! * 1000L,
                                null,
                                postViewModel.customMessage.text,
                                context,
                                onError = {
                                    zappingProgress = 0f
                                    scope.launch {
                                        Toast
                                            .makeText(context, it, Toast.LENGTH_SHORT).show()
                                    }
                                },
                                onProgress = {
                                    scope.launch(Dispatchers.Main) {
                                        zappingProgress = it
                                    }
                                },
<<<<<<< HEAD
                                type = selectedZapType.first
=======
                                zapType = selectedZapType.first
>>>>>>> eab202f7
                            )
                        }
                        onClose()
                    }
                }

                Row(
                    modifier = Modifier
                        .fillMaxWidth()
                        .padding(vertical = 5.dp),
                    horizontalArrangement = Arrangement.SpaceBetween,
                    verticalAlignment = Alignment.CenterVertically
                ) {
                    OutlinedTextField(
                        // stringResource(R.string.new_amount_in_sats
                        label = { Text(text = stringResource(id = R.string.amount_in_sats)) },
                        value = postViewModel.customAmount,
                        onValueChange = {
                            postViewModel.customAmount = it
                        },
                        keyboardOptions = KeyboardOptions.Default.copy(
                            capitalization = KeyboardCapitalization.None,
                            keyboardType = KeyboardType.Number
                        ),
                        placeholder = {
                            Text(
                                text = "100, 1000, 5000",
                                color = MaterialTheme.colors.onSurface.copy(alpha = 0.32f)
                            )
                        },
                        singleLine = true,
                        modifier = Modifier
                            .padding(end = 10.dp)
                            .weight(1f)
                    )
                }
                Spacer(modifier = Modifier.height(5.dp))

                Row(
                    modifier = Modifier
                        .fillMaxWidth()
                        .padding(vertical = 5.dp),
                    verticalAlignment = Alignment.CenterVertically
                ) {
                    OutlinedTextField(
                        // stringResource(R.string.new_amount_in_sats
                        label = { Text(text = stringResource(id = R.string.custom_zaps_add_a_message)) },
                        value = postViewModel.customMessage,
                        onValueChange = {
                            postViewModel.customMessage = it
                        },
                        keyboardOptions = KeyboardOptions.Default.copy(
                            capitalization = KeyboardCapitalization.None,
                            keyboardType = KeyboardType.Text
                        ),
                        placeholder = {
                            Text(
                                text = stringResource(id = R.string.custom_zaps_add_a_message_example),
                                color = MaterialTheme.colors.onSurface.copy(alpha = 0.32f)
                            )
                        },
                        singleLine = true,
                        modifier = Modifier
                            .padding(end = 10.dp)
                            .weight(1f)
                    )
                }
                TextSpinner(
                    label = "Zap Type",
                    placeholder = "Public",
                    options = zapOptions,
                    onSelect = {
                        selectedZapType = zapTypes[it]
                    },
                    modifier = Modifier.fillMaxWidth()
                )
            }
        }
    }
}

@Composable
fun ZapButton(isActive: Boolean, onPost: () -> Unit) {
    Button(
        onClick = { onPost() },
        shape = RoundedCornerShape(20.dp),
        colors = ButtonDefaults
            .buttonColors(
                backgroundColor = if (isActive) MaterialTheme.colors.primary else Color.Gray
            )
    ) {
        Text(text = "⚡Zap ", color = Color.White)
    }
}
<|MERGE_RESOLUTION|>--- conflicted
+++ resolved
@@ -1,223 +1,212 @@
-package com.vitorpamplona.amethyst.ui.note
-
-import android.widget.Toast
-import androidx.compose.foundation.layout.*
-import androidx.compose.foundation.shape.RoundedCornerShape
-import androidx.compose.foundation.text.KeyboardOptions
-import androidx.compose.material.*
-import androidx.compose.runtime.*
-import androidx.compose.ui.Alignment
-import androidx.compose.ui.Modifier
-import androidx.compose.ui.graphics.Color
-import androidx.compose.ui.platform.LocalContext
-import androidx.compose.ui.res.stringResource
-import androidx.compose.ui.text.input.KeyboardCapitalization
-import androidx.compose.ui.text.input.KeyboardType
-import androidx.compose.ui.text.input.TextFieldValue
-import androidx.compose.ui.unit.dp
-import androidx.compose.ui.window.Dialog
-import androidx.compose.ui.window.DialogProperties
-import androidx.lifecycle.ViewModel
-import androidx.lifecycle.viewmodel.compose.viewModel
-import com.vitorpamplona.amethyst.R
-import com.vitorpamplona.amethyst.model.Account
-import com.vitorpamplona.amethyst.model.Note
-import com.vitorpamplona.amethyst.service.model.LnZapEvent
-import com.vitorpamplona.amethyst.ui.actions.CloseButton
-import com.vitorpamplona.amethyst.ui.screen.loggedIn.AccountViewModel
-import com.vitorpamplona.amethyst.ui.screen.loggedIn.TextSpinner
-import kotlinx.coroutines.Dispatchers
-import kotlinx.coroutines.launch
-
-class ZapOptionstViewModel : ViewModel() {
-    private var account: Account? = null
-    var customAmount by mutableStateOf(TextFieldValue("21"))
-    var customMessage by mutableStateOf(TextFieldValue(""))
-
-    fun load(account: Account) {
-        this.account = account
-    }
-
-    fun canSend(): Boolean {
-        return value() != null
-    }
-
-    fun value(): Long? {
-        return try {
-            customAmount.text.trim().toLongOrNull()
-        } catch (e: Exception) {
-            null
-        }
-    }
-
-    fun cancel() {
-    }
-}
-
-@Composable
-fun ZapCustomDialog(onClose: () -> Unit, account: Account, accountViewModel: AccountViewModel, baseNote: Note) {
-    val context = LocalContext.current
-    val scope = rememberCoroutineScope()
-    val postViewModel: ZapOptionstViewModel = viewModel()
-<<<<<<< HEAD
-    postViewModel.load(account)
-=======
->>>>>>> eab202f7
-    LaunchedEffect(account) {
-        postViewModel.load(account)
-    }
-
-    var zappingProgress by remember { mutableStateOf(0f) }
-
-    val zapTypes = listOf(
-        Pair(LnZapEvent.ZapType.PUBLIC, "Public"),
-<<<<<<< HEAD
-=======
-        Pair(LnZapEvent.ZapType.ANONYMOUS, "Anonymous"),
->>>>>>> eab202f7
-        Pair(LnZapEvent.ZapType.NONZAP, "Non-Zap")
-    )
-
-    val zapOptions = zapTypes.map { it.second }
-    var selectedZapType by remember { mutableStateOf(zapTypes[0]) }
-
-    Dialog(
-        onDismissRequest = { onClose() },
-        properties = DialogProperties(
-            dismissOnClickOutside = false,
-            usePlatformDefaultWidth = false
-        )
-    ) {
-        Surface() {
-            Column(modifier = Modifier.padding(10.dp)) {
-                Row(
-                    modifier = Modifier.fillMaxWidth(),
-                    horizontalArrangement = Arrangement.SpaceBetween,
-                    verticalAlignment = Alignment.CenterVertically
-                ) {
-                    CloseButton(onCancel = {
-                        postViewModel.cancel()
-                        onClose()
-                    })
-
-                    ZapButton(
-                        isActive = postViewModel.canSend()
-                    ) {
-                        scope.launch(Dispatchers.IO) {
-                            accountViewModel.zap(
-                                baseNote,
-                                postViewModel.value()!! * 1000L,
-                                null,
-                                postViewModel.customMessage.text,
-                                context,
-                                onError = {
-                                    zappingProgress = 0f
-                                    scope.launch {
-                                        Toast
-                                            .makeText(context, it, Toast.LENGTH_SHORT).show()
-                                    }
-                                },
-                                onProgress = {
-                                    scope.launch(Dispatchers.Main) {
-                                        zappingProgress = it
-                                    }
-                                },
-<<<<<<< HEAD
-                                type = selectedZapType.first
-=======
-                                zapType = selectedZapType.first
->>>>>>> eab202f7
-                            )
-                        }
-                        onClose()
-                    }
-                }
-
-                Row(
-                    modifier = Modifier
-                        .fillMaxWidth()
-                        .padding(vertical = 5.dp),
-                    horizontalArrangement = Arrangement.SpaceBetween,
-                    verticalAlignment = Alignment.CenterVertically
-                ) {
-                    OutlinedTextField(
-                        // stringResource(R.string.new_amount_in_sats
-                        label = { Text(text = stringResource(id = R.string.amount_in_sats)) },
-                        value = postViewModel.customAmount,
-                        onValueChange = {
-                            postViewModel.customAmount = it
-                        },
-                        keyboardOptions = KeyboardOptions.Default.copy(
-                            capitalization = KeyboardCapitalization.None,
-                            keyboardType = KeyboardType.Number
-                        ),
-                        placeholder = {
-                            Text(
-                                text = "100, 1000, 5000",
-                                color = MaterialTheme.colors.onSurface.copy(alpha = 0.32f)
-                            )
-                        },
-                        singleLine = true,
-                        modifier = Modifier
-                            .padding(end = 10.dp)
-                            .weight(1f)
-                    )
-                }
-                Spacer(modifier = Modifier.height(5.dp))
-
-                Row(
-                    modifier = Modifier
-                        .fillMaxWidth()
-                        .padding(vertical = 5.dp),
-                    verticalAlignment = Alignment.CenterVertically
-                ) {
-                    OutlinedTextField(
-                        // stringResource(R.string.new_amount_in_sats
-                        label = { Text(text = stringResource(id = R.string.custom_zaps_add_a_message)) },
-                        value = postViewModel.customMessage,
-                        onValueChange = {
-                            postViewModel.customMessage = it
-                        },
-                        keyboardOptions = KeyboardOptions.Default.copy(
-                            capitalization = KeyboardCapitalization.None,
-                            keyboardType = KeyboardType.Text
-                        ),
-                        placeholder = {
-                            Text(
-                                text = stringResource(id = R.string.custom_zaps_add_a_message_example),
-                                color = MaterialTheme.colors.onSurface.copy(alpha = 0.32f)
-                            )
-                        },
-                        singleLine = true,
-                        modifier = Modifier
-                            .padding(end = 10.dp)
-                            .weight(1f)
-                    )
-                }
-                TextSpinner(
-                    label = "Zap Type",
-                    placeholder = "Public",
-                    options = zapOptions,
-                    onSelect = {
-                        selectedZapType = zapTypes[it]
-                    },
-                    modifier = Modifier.fillMaxWidth()
-                )
-            }
-        }
-    }
-}
-
-@Composable
-fun ZapButton(isActive: Boolean, onPost: () -> Unit) {
-    Button(
-        onClick = { onPost() },
-        shape = RoundedCornerShape(20.dp),
-        colors = ButtonDefaults
-            .buttonColors(
-                backgroundColor = if (isActive) MaterialTheme.colors.primary else Color.Gray
-            )
-    ) {
-        Text(text = "⚡Zap ", color = Color.White)
-    }
-}
+package com.vitorpamplona.amethyst.ui.note
+
+import android.widget.Toast
+import androidx.compose.foundation.layout.*
+import androidx.compose.foundation.shape.RoundedCornerShape
+import androidx.compose.foundation.text.KeyboardOptions
+import androidx.compose.material.*
+import androidx.compose.runtime.*
+import androidx.compose.ui.Alignment
+import androidx.compose.ui.Modifier
+import androidx.compose.ui.graphics.Color
+import androidx.compose.ui.platform.LocalContext
+import androidx.compose.ui.res.stringResource
+import androidx.compose.ui.text.input.KeyboardCapitalization
+import androidx.compose.ui.text.input.KeyboardType
+import androidx.compose.ui.text.input.TextFieldValue
+import androidx.compose.ui.unit.dp
+import androidx.compose.ui.window.Dialog
+import androidx.compose.ui.window.DialogProperties
+import androidx.lifecycle.ViewModel
+import androidx.lifecycle.viewmodel.compose.viewModel
+import com.vitorpamplona.amethyst.R
+import com.vitorpamplona.amethyst.model.Account
+import com.vitorpamplona.amethyst.model.Note
+import com.vitorpamplona.amethyst.service.model.LnZapEvent
+import com.vitorpamplona.amethyst.ui.actions.CloseButton
+import com.vitorpamplona.amethyst.ui.screen.loggedIn.AccountViewModel
+import com.vitorpamplona.amethyst.ui.screen.loggedIn.TextSpinner
+import kotlinx.coroutines.Dispatchers
+import kotlinx.coroutines.launch
+
+class ZapOptionstViewModel : ViewModel() {
+    private var account: Account? = null
+    var customAmount by mutableStateOf(TextFieldValue("21"))
+    var customMessage by mutableStateOf(TextFieldValue(""))
+
+    fun load(account: Account) {
+        this.account = account
+    }
+
+    fun canSend(): Boolean {
+        return value() != null
+    }
+
+    fun value(): Long? {
+        return try {
+            customAmount.text.trim().toLongOrNull()
+        } catch (e: Exception) {
+            null
+        }
+    }
+
+    fun cancel() {
+    }
+}
+
+@Composable
+fun ZapCustomDialog(onClose: () -> Unit, account: Account, accountViewModel: AccountViewModel, baseNote: Note) {
+    val context = LocalContext.current
+    val scope = rememberCoroutineScope()
+    val postViewModel: ZapOptionstViewModel = viewModel()
+    LaunchedEffect(account) {
+        postViewModel.load(account)
+    }
+
+    var zappingProgress by remember { mutableStateOf(0f) }
+
+    val zapTypes = listOf(
+        Pair(LnZapEvent.ZapType.PUBLIC, "Public"),
+        Pair(LnZapEvent.ZapType.ANONYMOUS, "Anonymous"),
+        Pair(LnZapEvent.ZapType.NONZAP, "Non-Zap")
+    )
+
+    val zapOptions = zapTypes.map { it.second }
+    var selectedZapType by remember { mutableStateOf(zapTypes[0]) }
+
+    Dialog(
+        onDismissRequest = { onClose() },
+        properties = DialogProperties(
+            dismissOnClickOutside = false,
+            usePlatformDefaultWidth = false
+        )
+    ) {
+        Surface() {
+            Column(modifier = Modifier.padding(10.dp)) {
+                Row(
+                    modifier = Modifier.fillMaxWidth(),
+                    horizontalArrangement = Arrangement.SpaceBetween,
+                    verticalAlignment = Alignment.CenterVertically
+                ) {
+                    CloseButton(onCancel = {
+                        postViewModel.cancel()
+                        onClose()
+                    })
+
+                    ZapButton(
+                        isActive = postViewModel.canSend()
+                    ) {
+                        scope.launch(Dispatchers.IO) {
+                            accountViewModel.zap(
+                                baseNote,
+                                postViewModel.value()!! * 1000L,
+                                null,
+                                postViewModel.customMessage.text,
+                                context,
+                                onError = {
+                                    zappingProgress = 0f
+                                    scope.launch {
+                                        Toast
+                                            .makeText(context, it, Toast.LENGTH_SHORT).show()
+                                    }
+                                },
+                                onProgress = {
+                                    scope.launch(Dispatchers.Main) {
+                                        zappingProgress = it
+                                    }
+                                },
+                                zapType = selectedZapType.first
+                            )
+                        }
+                        onClose()
+                    }
+                }
+
+                Row(
+                    modifier = Modifier
+                        .fillMaxWidth()
+                        .padding(vertical = 5.dp),
+                    horizontalArrangement = Arrangement.SpaceBetween,
+                    verticalAlignment = Alignment.CenterVertically
+                ) {
+                    OutlinedTextField(
+                        // stringResource(R.string.new_amount_in_sats
+                        label = { Text(text = stringResource(id = R.string.amount_in_sats)) },
+                        value = postViewModel.customAmount,
+                        onValueChange = {
+                            postViewModel.customAmount = it
+                        },
+                        keyboardOptions = KeyboardOptions.Default.copy(
+                            capitalization = KeyboardCapitalization.None,
+                            keyboardType = KeyboardType.Number
+                        ),
+                        placeholder = {
+                            Text(
+                                text = "100, 1000, 5000",
+                                color = MaterialTheme.colors.onSurface.copy(alpha = 0.32f)
+                            )
+                        },
+                        singleLine = true,
+                        modifier = Modifier
+                            .padding(end = 10.dp)
+                            .weight(1f)
+                    )
+                }
+                Spacer(modifier = Modifier.height(5.dp))
+
+                Row(
+                    modifier = Modifier
+                        .fillMaxWidth()
+                        .padding(vertical = 5.dp),
+                    verticalAlignment = Alignment.CenterVertically
+                ) {
+                    OutlinedTextField(
+                        // stringResource(R.string.new_amount_in_sats
+                        label = { Text(text = stringResource(id = R.string.custom_zaps_add_a_message)) },
+                        value = postViewModel.customMessage,
+                        onValueChange = {
+                            postViewModel.customMessage = it
+                        },
+                        keyboardOptions = KeyboardOptions.Default.copy(
+                            capitalization = KeyboardCapitalization.None,
+                            keyboardType = KeyboardType.Text
+                        ),
+                        placeholder = {
+                            Text(
+                                text = stringResource(id = R.string.custom_zaps_add_a_message_example),
+                                color = MaterialTheme.colors.onSurface.copy(alpha = 0.32f)
+                            )
+                        },
+                        singleLine = true,
+                        modifier = Modifier
+                            .padding(end = 10.dp)
+                            .weight(1f)
+                    )
+                }
+                TextSpinner(
+                    label = "Zap Type",
+                    placeholder = "Public",
+                    options = zapOptions,
+                    onSelect = {
+                        selectedZapType = zapTypes[it]
+                    },
+                    modifier = Modifier.fillMaxWidth()
+                )
+            }
+        }
+    }
+}
+
+@Composable
+fun ZapButton(isActive: Boolean, onPost: () -> Unit) {
+    Button(
+        onClick = { onPost() },
+        shape = RoundedCornerShape(20.dp),
+        colors = ButtonDefaults
+            .buttonColors(
+                backgroundColor = if (isActive) MaterialTheme.colors.primary else Color.Gray
+            )
+    ) {
+        Text(text = "⚡Zap ", color = Color.White)
+    }
+}