--- conflicted
+++ resolved
@@ -8,20 +8,28 @@
 import androidx.compose.foundation.layout.fillMaxWidth
 import androidx.compose.foundation.layout.padding
 import androidx.compose.foundation.shape.RoundedCornerShape
+import androidx.compose.material.LocalContentColor
 import androidx.compose.material.LocalTextStyle
 import androidx.compose.material.MaterialTheme
 import androidx.compose.material.Text
+import androidx.compose.material.contentColorFor
 import androidx.compose.runtime.Composable
+import androidx.compose.runtime.CompositionLocalProvider
 import androidx.compose.runtime.getValue
 import androidx.compose.runtime.livedata.observeAsState
+import androidx.compose.runtime.mutableStateOf
+import androidx.compose.runtime.remember
 import androidx.compose.runtime.setValue
 import androidx.compose.ui.Modifier
 import androidx.compose.ui.draw.clip
 import androidx.compose.ui.graphics.Color
 import androidx.compose.ui.graphics.compositeOver
+import androidx.compose.ui.text.Paragraph
 import androidx.compose.ui.text.SpanStyle
 import androidx.compose.ui.text.TextStyle
 import androidx.compose.ui.text.font.FontFamily
+import androidx.compose.ui.text.font.FontWeight
+import androidx.compose.ui.text.style.TextAlign
 import androidx.compose.ui.text.style.TextDecoration
 import androidx.compose.ui.text.style.TextDirection
 import androidx.compose.ui.unit.dp
@@ -33,9 +41,9 @@
 import com.halilibo.richtext.ui.RichTextStyle
 import com.halilibo.richtext.ui.material.MaterialRichText
 import com.halilibo.richtext.ui.resolveDefaults
+import com.vitorpamplona.amethyst.service.lnurl.LnInvoiceUtil
 import com.vitorpamplona.amethyst.model.LocalCache
 import com.vitorpamplona.amethyst.service.Nip19
-import com.vitorpamplona.amethyst.service.lnurl.LnInvoiceUtil
 import com.vitorpamplona.amethyst.ui.note.NoteCompose
 import com.vitorpamplona.amethyst.ui.screen.loggedIn.AccountViewModel
 import java.net.MalformedURLException
@@ -53,150 +61,143 @@
 val urlPattern: Pattern = Patterns.WEB_URL
 
 fun isValidURL(url: String?): Boolean {
-    return try {
-        URL(url).toURI()
-        true
-    } catch (e: MalformedURLException) {
-        false
-    } catch (e: URISyntaxException) {
-        false
-    }
+  return try {
+    URL(url).toURI()
+    true
+  } catch (e: MalformedURLException) {
+    false
+  } catch (e: URISyntaxException) {
+    false
+  }
 }
 
 @Composable
 fun RichTextViewer(
-    content: String,
-    canPreview: Boolean,
-    modifier: Modifier = Modifier,
-    tags: List<List<String>>?,
-    backgroundColor: Color,
-    accountViewModel: AccountViewModel,
-    navController: NavController
+  content: String,
+  canPreview: Boolean,
+  modifier: Modifier = Modifier,
+  tags: List<List<String>>?,
+  backgroundColor: Color,
+  accountViewModel: AccountViewModel,
+  navController: NavController,
 ) {
-    val myMarkDownStyle = RichTextStyle().resolveDefaults().copy(
-        codeBlockStyle = RichTextStyle().resolveDefaults().codeBlockStyle?.copy(
-            textStyle = TextStyle(
-                fontFamily = FontFamily.Monospace,
-                fontSize = 14.sp
-            ),
-            modifier = Modifier
-                .padding(0.dp)
-                .fillMaxWidth()
-                .clip(shape = RoundedCornerShape(15.dp))
-                .border(
-                    1.dp,
-                    MaterialTheme.colors.onSurface.copy(alpha = 0.12f),
-                    RoundedCornerShape(15.dp)
+
+  val myMarkDownStyle = RichTextStyle().resolveDefaults().copy(
+    codeBlockStyle = RichTextStyle().resolveDefaults().codeBlockStyle?.copy(
+      textStyle = TextStyle(
+        fontFamily = FontFamily.Monospace,
+        fontSize = 14.sp
+      ),
+      modifier = Modifier
+        .padding(0.dp)
+        .fillMaxWidth()
+        .clip(shape = RoundedCornerShape(15.dp))
+        .border(
+          1.dp,
+          MaterialTheme.colors.onSurface.copy(alpha = 0.12f),
+          RoundedCornerShape(15.dp)
+        )
+        .background(MaterialTheme.colors.onSurface.copy(alpha = 0.05f).compositeOver(backgroundColor))
+    ),
+    stringStyle = RichTextStyle().resolveDefaults().stringStyle?.copy(
+      linkStyle = SpanStyle(
+        textDecoration = TextDecoration.Underline,
+        color = MaterialTheme.colors.primary
+      ),
+      codeStyle = SpanStyle(
+        fontFamily = FontFamily.Monospace,
+        fontSize = 14.sp,
+        background = MaterialTheme.colors.onSurface.copy(alpha = 0.22f).compositeOver(backgroundColor)
+      )
+    )
+  )
+
+  Column(modifier = modifier.animateContentSize()) {
+
+    if ( content.startsWith("# ")
+      || content.contains("##")
+      || content.contains("**")
+      || content.contains("__")
+      || content.contains("```")
+    ) {
+
+      MaterialRichText(
+        style = myMarkDownStyle,
+      ) {
+        Markdown(
+          content = content,
+          markdownParseOptions = MarkdownParseOptions.Default,
+        )
+      }
+    } else {
+      // FlowRow doesn't work well with paragraphs. So we need to split them
+      content.split('\n').forEach { paragraph ->
+        FlowRow() {
+          val s = if (isArabic(paragraph))  paragraph.split(' ').reversed() else paragraph.split(' ');
+          s.forEach { word: String ->
+            if (canPreview) {
+              // Explicit URL
+              val lnInvoice = LnInvoiceUtil.findInvoice(word)
+              if (lnInvoice != null) {
+                InvoicePreview(lnInvoice)
+              } else if (isValidURL(word)) {
+                val removedParamsFromUrl = word.split("?")[0].lowercase()
+                if (imageExtension.matcher(removedParamsFromUrl).matches()) {
+                  ZoomableImageView(word)
+                } else if (videoExtension.matcher(removedParamsFromUrl).matches()) {
+                  VideoView(word)
+                } else {
+                  UrlPreview(word, word)
+                }
+              } else if (Patterns.EMAIL_ADDRESS.matcher(word).matches()) {
+                ClickableEmail(word)
+              } else if (Patterns.PHONE.matcher(word).matches() && word.length > 6) {
+                ClickablePhone(word)
+              } else if (noProtocolUrlValidator.matcher(word).matches()) {
+                UrlPreview("https://$word", word)
+              } else if (tagIndex.matcher(word).matches() && tags != null) {
+                TagLink(word, tags, canPreview, backgroundColor, accountViewModel, navController)
+              } else if (isBechLink(word)) {
+                BechLink(word, navController)
+              } else {
+                Text(
+                  text = "$word ",
+                  style = LocalTextStyle.current.copy(textDirection = TextDirection.Content),
                 )
-                .background(MaterialTheme.colors.onSurface.copy(alpha = 0.05f).compositeOver(backgroundColor))
-        ),
-        stringStyle = RichTextStyle().resolveDefaults().stringStyle?.copy(
-            linkStyle = SpanStyle(
-                textDecoration = TextDecoration.Underline,
-                color = MaterialTheme.colors.primary
-            ),
-            codeStyle = SpanStyle(
-                fontFamily = FontFamily.Monospace,
-                fontSize = 14.sp,
-                background = MaterialTheme.colors.onSurface.copy(alpha = 0.22f).compositeOver(backgroundColor)
-            )
-        )
-    )
-
-    Column(modifier = modifier.animateContentSize()) {
-        if (content.startsWith("# ") ||
-            content.contains("##") ||
-            content.contains("**") ||
-            content.contains("__") ||
-            content.contains("```")
-        ) {
-            MaterialRichText(
-                style = myMarkDownStyle
-            ) {
-                Markdown(
-                    content = content,
-                    markdownParseOptions = MarkdownParseOptions.Default
+              }
+            } else {
+              if (isValidURL(word)) {
+                ClickableUrl("$word ", word)
+              } else if (Patterns.EMAIL_ADDRESS.matcher(word).matches()) {
+                ClickableEmail(word)
+              } else if (Patterns.PHONE.matcher(word).matches() && word.length > 6) {
+                ClickablePhone(word)
+              } else if (noProtocolUrlValidator.matcher(word).matches()) {
+                ClickableUrl(word, "https://$word")
+              } else if (tagIndex.matcher(word).matches() && tags != null) {
+                TagLink(word, tags, canPreview, backgroundColor, accountViewModel, navController)
+              } else if (isBechLink(word)) {
+                BechLink(word, navController)
+              } else {
+                Text(
+                  text = "$word ",
+                  style = LocalTextStyle.current.copy(textDirection = TextDirection.Content),
                 )
+              }
             }
-        } else {
-            // FlowRow doesn't work well with paragraphs. So we need to split them
-            content.split('\n').forEach { paragraph ->
-                FlowRow() {
-                    val s = if (isArabic(paragraph)) paragraph.split(' ').reversed() else paragraph.split(' ')
-                    s.forEach { word: String ->
-                        if (canPreview) {
-                            // Explicit URL
-                            val lnInvoice = LnInvoiceUtil.findInvoice(word)
-                            if (lnInvoice != null) {
-                                InvoicePreview(lnInvoice)
-                            } else if (isValidURL(word)) {
-                                val removedParamsFromUrl = word.split("?")[0].lowercase()
-                                if (imageExtension.matcher(removedParamsFromUrl).matches()) {
-                                    ZoomableImageView(word)
-                                } else if (videoExtension.matcher(removedParamsFromUrl).matches()) {
-                                    VideoView(word)
-                                } else {
-                                    UrlPreview(word, word)
-                                }
-                            } else if (Patterns.EMAIL_ADDRESS.matcher(word).matches()) {
-                                ClickableEmail(word)
-                            } else if (Patterns.PHONE.matcher(word).matches() && word.length > 6) {
-                                ClickablePhone(word)
-                            } else if (noProtocolUrlValidator.matcher(word).matches()) {
-                                UrlPreview("https://$word", word)
-                            } else if (tagIndex.matcher(word).matches() && tags != null) {
-                                TagLink(word, tags, canPreview, backgroundColor, accountViewModel, navController)
-                            } else if (isBechLink(word)) {
-                                BechLink(word, navController)
-                            } else {
-                                Text(
-                                    text = "$word ",
-                                    style = LocalTextStyle.current.copy(textDirection = TextDirection.Content)
-                                )
-                            }
-                        } else {
-                            if (isValidURL(word)) {
-                                ClickableUrl("$word ", word)
-                            } else if (Patterns.EMAIL_ADDRESS.matcher(word).matches()) {
-                                ClickableEmail(word)
-                            } else if (Patterns.PHONE.matcher(word).matches() && word.length > 6) {
-                                ClickablePhone(word)
-                            } else if (noProtocolUrlValidator.matcher(word).matches()) {
-                                ClickableUrl(word, "https://$word")
-                            } else if (tagIndex.matcher(word).matches() && tags != null) {
-                                TagLink(word, tags, canPreview, backgroundColor, accountViewModel, navController)
-                            } else if (isBechLink(word)) {
-                                BechLink(word, navController)
-                            } else {
-                                Text(
-                                    text = "$word ",
-                                    style = LocalTextStyle.current.copy(textDirection = TextDirection.Content)
-                                )
-                            }
-                        }
-                    }
-                }
-            }
+          }
         }
+      }
     }
+  }
 }
 
 private fun isArabic(text: String): Boolean {
-    return text.any { it in '\u0600'..'\u06FF' || it in '\u0750'..'\u077F' }
-}
+  return text.any { it in '\u0600'..'\u06FF' || it in '\u0750'..'\u077F' }
+}
+
 
 fun isBechLink(word: String): Boolean {
-<<<<<<< HEAD
-    return word.startsWith("nostr:", true) ||
-        word.startsWith("npub1", true) ||
-        word.startsWith("note1", true) ||
-        word.startsWith("nprofile1", true) ||
-        word.startsWith("nevent1", true) ||
-        word.startsWith("@npub1", true) ||
-        word.startsWith("@note1", true) ||
-        word.startsWith("@nprofile1", true) ||
-        word.startsWith("@nevent1", true)
-=======
   return word.startsWith("nostr:", true)
     || word.startsWith("npub1", true)
     || word.startsWith("naddr1", true)
@@ -208,93 +209,92 @@
     || word.startsWith("@addr1", true)
     || word.startsWith("@nprofile1", true)
     || word.startsWith("@nevent1", true)
->>>>>>> 9720fdfc
 }
 
 @Composable
 fun BechLink(word: String, navController: NavController) {
-    val uri = if (word.startsWith("nostr", true)) {
-        word
-    } else if (word.startsWith("@")) {
-        word.replaceFirst("@", "nostr:")
-    } else {
-        "nostr:$word"
-    }
-
-    val nip19Route = try {
-        Nip19().uriToRoute(uri)
-    } catch (e: Exception) {
-        null
-    }
-
-    if (nip19Route == null) {
-        Text(text = "$word ")
-    } else {
-        ClickableRoute(nip19Route, navController)
-    }
-}
+  val uri = if (word.startsWith("nostr", true)) {
+    word
+  } else if (word.startsWith("@")) {
+    word.replaceFirst("@", "nostr:")
+  } else {
+    "nostr:${word}"
+  }
+
+  val nip19Route = try {
+    Nip19().uriToRoute(uri)
+  } catch (e: Exception) {
+    null
+  }
+
+  if (nip19Route == null) {
+    Text(text = "$word ")
+  } else {
+    ClickableRoute(nip19Route, navController)
+  }
+}
+
 
 @Composable
 fun TagLink(word: String, tags: List<List<String>>, canPreview: Boolean, backgroundColor: Color, accountViewModel: AccountViewModel, navController: NavController) {
-    val matcher = tagIndex.matcher(word)
-
-    val index = try {
-        matcher.find()
-        matcher.group(1).toInt()
-    } catch (e: Exception) {
-        println("Couldn't link tag $word")
-        null
-    }
-
-    if (index == null) {
-        return Text(text = "$word ")
-    }
-
-    if (index >= 0 && index < tags.size) {
-        if (tags[index][0] == "p") {
-            val baseUser = LocalCache.checkGetOrCreateUser(tags[index][1])
-            if (baseUser != null) {
-                val userState = baseUser.live().metadata.observeAsState()
-                val user = userState.value?.user
-                if (user != null) {
-                    ClickableUserTag(user, navController)
-                } else {
-                    Text(text = "$word ")
-                }
-            } else {
-                // if here the tag is not a valid Nostr Hex
-                Text(text = "$word ")
-            }
-        } else if (tags[index][0] == "e") {
-            val note = LocalCache.checkGetOrCreateNote(tags[index][1])
-            if (note != null) {
-                if (canPreview) {
-                    NoteCompose(
-                        baseNote = note,
-                        accountViewModel = accountViewModel,
-                        modifier = Modifier
-                            .padding(0.dp)
-                            .fillMaxWidth()
-                            .clip(shape = RoundedCornerShape(15.dp))
-                            .border(
-                                1.dp,
-                                MaterialTheme.colors.onSurface.copy(alpha = 0.12f),
-                                RoundedCornerShape(15.dp)
-                            ),
-                        parentBackgroundColor = MaterialTheme.colors.onSurface.copy(alpha = 0.05f)
-                            .compositeOver(backgroundColor),
-                        isQuotedNote = true,
-                        navController = navController
-                    )
-                } else {
-                    ClickableNoteTag(note, navController)
-                }
-            } else {
-                // if here the tag is not a valid Nostr Hex
-                Text(text = "$word ")
-            }
+  val matcher = tagIndex.matcher(word)
+
+  val index = try {
+    matcher.find()
+    matcher.group(1).toInt()
+  } catch (e: Exception) {
+    println("Couldn't link tag ${word}")
+    null
+  }
+
+  if (index == null) {
+    return Text(text = "$word ")
+  }
+
+  if (index >= 0 && index < tags.size) {
+    if (tags[index][0] == "p") {
+      val baseUser = LocalCache.checkGetOrCreateUser(tags[index][1])
+      if (baseUser != null) {
+        val userState = baseUser.live().metadata.observeAsState()
+        val user = userState.value?.user
+        if (user != null) {
+          ClickableUserTag(user, navController)
         } else {
-            Text(text = "$word ")
+          Text(text = "$word ")
         }
-    }
+      } else {
+        // if here the tag is not a valid Nostr Hex
+        Text(text = "$word ")
+      }
+    } else if (tags[index][0] == "e") {
+      val note = LocalCache.checkGetOrCreateNote(tags[index][1])
+      if (note != null) {
+        if (canPreview) {
+          NoteCompose(
+            baseNote = note,
+            accountViewModel = accountViewModel,
+            modifier = Modifier
+              .padding(0.dp)
+              .fillMaxWidth()
+              .clip(shape = RoundedCornerShape(15.dp))
+              .border(
+                1.dp,
+                MaterialTheme.colors.onSurface.copy(alpha = 0.12f),
+                RoundedCornerShape(15.dp)
+              ),
+            parentBackgroundColor = MaterialTheme.colors.onSurface.copy(alpha = 0.05f)
+              .compositeOver(backgroundColor),
+            isQuotedNote = true,
+            navController = navController
+          )
+        } else {
+          ClickableNoteTag(note, navController)
+        }
+      } else {
+        // if here the tag is not a valid Nostr Hex
+        Text(text = "$word ")
+      }
+    } else
+      Text(text = "$word ")
+  }
 }