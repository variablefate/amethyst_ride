--- conflicted
+++ resolved
@@ -1,3001 +1,2943 @@
-package com.vitorpamplona.amethyst.model
-
-import android.content.res.Resources
-import android.util.Log
-import androidx.compose.runtime.Immutable
-import androidx.compose.runtime.Stable
-import androidx.core.os.ConfigurationCompat
-import androidx.lifecycle.LiveData
-import androidx.lifecycle.distinctUntilChanged
-import com.vitorpamplona.amethyst.OptOutFromFilters
-import com.vitorpamplona.amethyst.service.AmberUtils
-import com.vitorpamplona.amethyst.service.FileHeader
-import com.vitorpamplona.amethyst.service.NostrLnZapPaymentResponseDataSource
-import com.vitorpamplona.amethyst.service.SignerType
-import com.vitorpamplona.amethyst.service.relays.Client
-import com.vitorpamplona.amethyst.service.relays.Constants
-import com.vitorpamplona.amethyst.service.relays.FeedType
-import com.vitorpamplona.amethyst.service.relays.Relay
-import com.vitorpamplona.amethyst.service.relays.RelayPool
-import com.vitorpamplona.amethyst.ui.components.BundledUpdate
-import com.vitorpamplona.amethyst.ui.note.combineWith
-import com.vitorpamplona.quartz.crypto.CryptoUtils
-import com.vitorpamplona.quartz.crypto.KeyPair
-import com.vitorpamplona.quartz.encoders.ATag
-import com.vitorpamplona.quartz.encoders.HexKey
-import com.vitorpamplona.quartz.encoders.hexToByteArray
-import com.vitorpamplona.quartz.encoders.toHexKey
-import com.vitorpamplona.quartz.events.*
-import kotlinx.collections.immutable.ImmutableSet
-import kotlinx.collections.immutable.persistentSetOf
-import kotlinx.collections.immutable.toImmutableSet
-import kotlinx.coroutines.DelicateCoroutinesApi
-import kotlinx.coroutines.Dispatchers
-import kotlinx.coroutines.GlobalScope
-import kotlinx.coroutines.launch
-import java.math.BigDecimal
-import java.net.Proxy
-import java.util.Locale
-
-val DefaultChannels = setOf(
-    "25e5c82273a271cb1a840d0060391a0bf4965cafeb029d5ab55350b418953fbb", // -> Anigma's Nostr
-    "42224859763652914db53052103f0b744df79dfc4efef7e950fc0802fc3df3c5" // -> Amethyst's Group
-)
-
-fun getLanguagesSpokenByUser(): Set<String> {
-    val languageList = ConfigurationCompat.getLocales(Resources.getSystem().getConfiguration())
-    val codedList = mutableSetOf<String>()
-    for (i in 0 until languageList.size()) {
-        languageList.get(i)?.let { codedList.add(it.language) }
-    }
-    return codedList
-}
-
-val GLOBAL_FOLLOWS = " Global " // This has spaces to avoid mixing with a potential NIP-51 list with the same name.
-val KIND3_FOLLOWS = " All Follows " // This has spaces to avoid mixing with a potential NIP-51 list with the same name.
-
-@OptIn(DelicateCoroutinesApi::class)
-@Stable
-class Account(
-    val keyPair: KeyPair,
-
-    var followingChannels: Set<String> = DefaultChannels, // deprecated
-    var followingCommunities: Set<String> = setOf(), // deprecated
-    var hiddenUsers: Set<String> = setOf(), // deprecated
-
-    var localRelays: Set<RelaySetupInfo> = Constants.defaultRelays.toSet(),
-    var dontTranslateFrom: Set<String> = getLanguagesSpokenByUser(),
-    var languagePreferences: Map<String, String> = mapOf(),
-    var translateTo: String = Locale.getDefault().language,
-    var zapAmountChoices: List<Long> = listOf(500L, 1000L, 5000L),
-    var reactionChoices: List<String> = listOf("+"),
-    var defaultZapType: LnZapEvent.ZapType = LnZapEvent.ZapType.PRIVATE,
-    var defaultFileServer: ServersAvailable = ServersAvailable.NOSTR_BUILD,
-    var defaultHomeFollowList: String = KIND3_FOLLOWS,
-    var defaultStoriesFollowList: String = GLOBAL_FOLLOWS,
-    var defaultNotificationFollowList: String = GLOBAL_FOLLOWS,
-    var defaultDiscoveryFollowList: String = GLOBAL_FOLLOWS,
-    var zapPaymentRequest: Nip47URI? = null,
-    var hideDeleteRequestDialog: Boolean = false,
-    var hideBlockAlertDialog: Boolean = false,
-    var hideNIP24WarningDialog: Boolean = false,
-    var backupContactList: ContactListEvent? = null,
-    var proxy: Proxy? = null,
-    var proxyPort: Int = 9050,
-    var showSensitiveContent: Boolean? = null,
-    var warnAboutPostsWithReports: Boolean = true,
-    var filterSpamFromStrangers: Boolean = true,
-    var lastReadPerRoute: Map<String, Long> = mapOf<String, Long>(),
-    var settings: Settings = Settings(),
-    var loginWithAmber: Boolean = false
-) {
-    var transientHiddenUsers: ImmutableSet<String> = persistentSetOf()
-
-    // Observers line up here.
-    val live: AccountLiveData = AccountLiveData(this)
-    val liveLanguages: AccountLiveData = AccountLiveData(this)
-    val liveLastRead: AccountLiveData = AccountLiveData(this)
-    val saveable: AccountLiveData = AccountLiveData(this)
-
-    @Immutable
-    data class LiveHiddenUsers(
-        val hiddenUsers: ImmutableSet<String>,
-        val spammers: ImmutableSet<String>,
-        val showSensitiveContent: Boolean?
-    )
-
-    val liveHiddenUsers: LiveData<LiveHiddenUsers> by lazy {
-        live.combineWith(getBlockListNote().live().metadata) { localLive, liveMuteListEvent ->
-            val blockList = liveMuteListEvent?.note?.event as? PeopleListEvent
-            if (loginWithAmber) {
-                val id = blockList?.id
-                if (id != null) {
-                    if (blockList.decryptedContent == null) {
-                        GlobalScope.launch(Dispatchers.IO) {
-                            val content = blockList.content
-                            if (content.isEmpty()) return@launch
-                            AmberUtils.decryptBlockList(
-                                content,
-                                keyPair.pubKey.toHexKey(),
-                                blockList.id()
-                            )
-                            blockList.decryptedContent = AmberUtils.cachedDecryptedContent[blockList.id]
-                            live.invalidateData()
-                        }
-
-                        LiveHiddenUsers(
-                            hiddenUsers = persistentSetOf(),
-                            spammers = localLive?.account?.transientHiddenUsers
-                                ?: persistentSetOf(),
-                            showSensitiveContent = showSensitiveContent
-                        )
-                    } else {
-                        blockList.decryptedContent = AmberUtils.cachedDecryptedContent[blockList.id]
-                        val liveBlockedUsers = blockList.publicAndPrivateUsers(blockList.decryptedContent ?: "")
-                        LiveHiddenUsers(
-                            hiddenUsers = liveBlockedUsers,
-                            spammers = localLive?.account?.transientHiddenUsers
-                                ?: persistentSetOf(),
-                            showSensitiveContent = showSensitiveContent
-                        )
-                    }
-                } else {
-                    LiveHiddenUsers(
-                        hiddenUsers = persistentSetOf(),
-                        spammers = localLive?.account?.transientHiddenUsers
-                            ?: persistentSetOf(),
-                        showSensitiveContent = showSensitiveContent
-                    )
-                }
-            } else {
-                val liveBlockedUsers = blockList?.publicAndPrivateUsers(keyPair.privKey)
-                LiveHiddenUsers(
-                    hiddenUsers = liveBlockedUsers ?: persistentSetOf(),
-                    spammers = localLive?.account?.transientHiddenUsers ?: persistentSetOf(),
-                    showSensitiveContent = showSensitiveContent
-                )
-            }
-        }.distinctUntilChanged()
-    }
-
-    var userProfileCache: User? = null
-
-    fun updateAutomaticallyStartPlayback(
-        automaticallyStartPlayback: ConnectivityType
-    ) {
-        settings.automaticallyStartPlayback = automaticallyStartPlayback
-        live.invalidateData()
-        saveable.invalidateData()
-    }
-
-    fun updateAutomaticallyShowUrlPreview(
-        automaticallyShowUrlPreview: ConnectivityType
-    ) {
-        settings.automaticallyShowUrlPreview = automaticallyShowUrlPreview
-        live.invalidateData()
-        saveable.invalidateData()
-    }
-
-    fun updateAutomaticallyShowImages(
-        automaticallyShowImages: ConnectivityType
-    ) {
-        settings.automaticallyShowImages = automaticallyShowImages
-        live.invalidateData()
-        saveable.invalidateData()
-    }
-
-    fun updateOptOutOptions(warnReports: Boolean, filterSpam: Boolean) {
-        warnAboutPostsWithReports = warnReports
-        filterSpamFromStrangers = filterSpam
-        OptOutFromFilters.start(warnAboutPostsWithReports, filterSpamFromStrangers)
-        if (!filterSpamFromStrangers) {
-            transientHiddenUsers = persistentSetOf()
-        }
-        live.invalidateData()
-        saveable.invalidateData()
-    }
-
-    fun userProfile(): User {
-        return userProfileCache ?: run {
-            val myUser: User = LocalCache.getOrCreateUser(keyPair.pubKey.toHexKey())
-            userProfileCache = myUser
-            myUser
-        }
-    }
-
-    fun isWriteable(): Boolean {
-        return keyPair.privKey != null
-    }
-
-    fun sendNewRelayList(relays: Map<String, ContactListEvent.ReadWrite>) {
-        if (!isWriteable() && !loginWithAmber) return
-
-        val contactList = userProfile().latestContactList
-
-        if (contactList != null && contactList.tags.isNotEmpty()) {
-            var event = ContactListEvent.updateRelayList(
-                earlierVersion = contactList,
-                relayUse = relays,
-                keyPair = keyPair
-            )
-
-            if (loginWithAmber) {
-                AmberUtils.openAmber(event)
-                val content = AmberUtils.content[event.id] ?: ""
-                if (content.isBlank()) {
-                    return
-                }
-                event = ContactListEvent.create(event, content)
-            }
-
-            Client.send(event)
-            LocalCache.consume(event)
-        } else {
-            var event = ContactListEvent.createFromScratch(
-                followUsers = listOf(),
-                followTags = listOf(),
-                followGeohashes = listOf(),
-                followCommunities = listOf(),
-                followEvents = DefaultChannels.toList(),
-                relayUse = relays,
-                keyPair = keyPair
-            )
-
-            if (loginWithAmber) {
-                AmberUtils.openAmber(event)
-                val content = AmberUtils.content[event.id]
-                if (content.isBlank()) {
-                    return
-                }
-                event = ContactListEvent.create(event, content)
-            }
-
-            // Keep this local to avoid erasing a good contact list.
-            // Client.send(event)
-            LocalCache.consume(event)
-        }
-    }
-
-    fun sendNewUserMetadata(toString: String, identities: List<IdentityClaim>) {
-        if (!isWriteable() && !loginWithAmber) return
-
-        var event = MetadataEvent.create(toString, identities, keyPair.pubKey.toHexKey(), keyPair.privKey)
-        if (loginWithAmber) {
-            val content = AmberUtils.content[event.id]
-            if (content.isBlank()) {
-                return
-            }
-            event = MetadataEvent.create(event, content)
-        }
-        Client.send(event)
-        LocalCache.consume(event)
-
-        return
-    }
-
-    fun reactionTo(note: Note, reaction: String): List<Note> {
-        return note.reactedBy(userProfile(), reaction)
-    }
-
-    fun hasBoosted(note: Note): Boolean {
-        return boostsTo(note).isNotEmpty()
-    }
-
-    fun boostsTo(note: Note): List<Note> {
-        return note.boostedBy(userProfile())
-    }
-
-    fun hasReacted(note: Note, reaction: String): Boolean {
-        return note.hasReacted(userProfile(), reaction)
-    }
-
-    fun reactTo(note: Note, reaction: String) {
-        if (!isWriteable() && !loginWithAmber) return
-
-        if (hasReacted(note, reaction)) {
-            // has already liked this note
-            return
-        }
-
-        if (note.event is ChatMessageEvent) {
-            val event = note.event as ChatMessageEvent
-            val users = event.recipientsPubKey().plus(event.pubKey).toSet().toList()
-
-            if (reaction.startsWith(":")) {
-                val emojiUrl = EmojiUrl.decode(reaction)
-                if (emojiUrl != null) {
-                    note.event?.let {
-                        if (loginWithAmber) {
-                            val senderPublicKey = keyPair.pubKey.toHexKey()
-
-                            var senderReaction = ReactionEvent.create(
-                                emojiUrl,
-                                it,
-                                keyPair
-                            )
-
-                            AmberUtils.openAmber(senderReaction)
-                            val reactionContent = AmberUtils.content[event.id]
-                            if (reactionContent.isBlank()) return
-                            senderReaction = ReactionEvent.create(senderReaction, reactionContent)
-
-                            val giftWraps = users.plus(senderPublicKey).map {
-                                val gossip = Gossip.create(senderReaction)
-                                val content = Gossip.toJson(gossip)
-                                AmberUtils.encrypt(content, it, gossip.id!!, SignerType.NIP44_ENCRYPT)
-                                val encryptedContent = AmberUtils.content[gossip.id]
-                                if (encryptedContent.isBlank()) return
-
-                                var sealedEvent = SealedGossipEvent.create(
-                                    encryptedContent = encryptedContent,
-                                    pubKey = senderPublicKey
-                                )
-                                AmberUtils.openAmber(sealedEvent)
-                                val eventContent = AmberUtils.content[sealedEvent.id] ?: ""
-                                if (eventContent.isBlank()) return
-                                sealedEvent = SealedGossipEvent.create(sealedEvent, eventContent)
-
-                                GiftWrapEvent.create(
-                                    event = sealedEvent,
-                                    recipientPubKey = it
-                                )
-                            }
-
-                            broadcastPrivately(giftWraps)
-                        } else {
-                            val giftWraps = NIP24Factory().createReactionWithinGroup(
-                                emojiUrl = emojiUrl,
-                                originalNote = it,
-                                to = users,
-                                from = keyPair
-                            )
-                            broadcastPrivately(giftWraps)
-                        }
-                    }
-
-                    return
-                }
-            }
-
-            note.event?.let {
-                if (loginWithAmber) {
-                    val senderPublicKey = keyPair.pubKey.toHexKey()
-
-                    var senderReaction = ReactionEvent.create(
-                        reaction,
-                        it,
-                        keyPair
-                    )
-
-                    AmberUtils.openAmber(senderReaction)
-                    val reactionContent = AmberUtils.content[senderReaction.id] ?: ""
-                    if (reactionContent.isBlank()) return
-                    senderReaction = ReactionEvent.create(senderReaction, reactionContent)
-
-                    val newUsers = users.plus(senderPublicKey)
-                    newUsers.forEach {
-                        val gossip = Gossip.create(senderReaction)
-                        val content = Gossip.toJson(gossip)
-                        AmberUtils.encrypt(content, it, gossip.id!!, SignerType.NIP44_ENCRYPT)
-                        val encryptedContent = AmberUtils.content[gossip.id]
-                        if (encryptedContent.isBlank()) return
-
-                        var sealedEvent = SealedGossipEvent.create(
-                            encryptedContent = encryptedContent,
-                            pubKey = senderPublicKey
-                        )
-                        AmberUtils.openAmber(sealedEvent)
-                        val sealedContent = AmberUtils.content[sealedEvent.id] ?: ""
-                        if (sealedContent.isBlank()) return
-                        sealedEvent = SealedGossipEvent.create(sealedEvent, sealedContent)
-
-                        val giftWraps = GiftWrapEvent.create(
-                            event = sealedEvent,
-                            recipientPubKey = it
-                        )
-
-                        broadcastPrivately(listOf(giftWraps))
-                    }
-                } else {
-                    val giftWraps = NIP24Factory().createReactionWithinGroup(
-                        content = reaction,
-                        originalNote = it,
-                        to = users,
-                        from = keyPair
-                    )
-
-                    broadcastPrivately(giftWraps)
-                }
-            }
-            return
-        } else {
-            if (reaction.startsWith(":")) {
-                val emojiUrl = EmojiUrl.decode(reaction)
-                if (emojiUrl != null) {
-                    note.event?.let {
-                        val event = ReactionEvent.create(emojiUrl, it, keyPair)
-                        if (loginWithAmber) {
-                            AmberUtils.signEvent(event)
-                        } else {
-                            Client.send(event)
-                            LocalCache.consume(event)
-                        }
-                    }
-
-                    return
-                }
-            }
-
-            note.event?.let {
-                val event = ReactionEvent.create(reaction, it, keyPair)
-                if (loginWithAmber) {
-                    AmberUtils.signEvent(event)
-                } else {
-                    Client.send(event)
-                    LocalCache.consume(event)
-                }
-            }
-        }
-    }
-
-<<<<<<< HEAD
-    fun createZapRequestFor(note: Note, pollOption: Int?, message: String = "", zapType: LnZapEvent.ZapType): LnZapRequestEvent? {
-        if (!isWriteable() && !loginWithAmber) return null
-
-        note.event?.let { event ->
-            if (loginWithAmber) {
-                when (zapType) {
-                    LnZapEvent.ZapType.ANONYMOUS -> {
-                        return LnZapRequestEvent.createAnonymous(
-                            event,
-                            userProfile().latestContactList?.relays()?.keys?.ifEmpty { null }
-                                ?: localRelays.map { it.url }.toSet(),
-                            pollOption,
-                            message
-                        )
-                    }
-                    LnZapEvent.ZapType.PUBLIC -> {
-                        val unsignedEvent = LnZapRequestEvent.createPublic(
-                            event,
-                            userProfile().latestContactList?.relays()?.keys?.ifEmpty { null }
-                                ?: localRelays.map { it.url }.toSet(),
-                            keyPair.pubKey.toHexKey(),
-                            pollOption,
-                            message
-                        )
-                        AmberUtils.openAmber(unsignedEvent)
-                        val content = AmberUtils.content[unsignedEvent.id] ?: ""
-                        if (content.isBlank()) return null
-
-                        return LnZapRequestEvent.create(
-                            unsignedEvent,
-                            content
-                        )
-                    }
-
-                    LnZapEvent.ZapType.PRIVATE -> {
-                        val unsignedEvent = LnZapRequestEvent.createPrivateZap(
-                            event,
-                            userProfile().latestContactList?.relays()?.keys?.ifEmpty { null }
-                                ?: localRelays.map { it.url }.toSet(),
-                            keyPair.pubKey.toHexKey(),
-                            pollOption,
-                            message
-                        )
-                        AmberUtils.openAmber(unsignedEvent, "event")
-                        val content = AmberUtils.content[unsignedEvent.id] ?: ""
-                        if (content.isBlank()) return null
-
-                        return Event.fromJson(content) as LnZapRequestEvent
-                    }
-                    else -> null
-                }
-            } else {
-                return LnZapRequestEvent.create(
-                    event,
-                    userProfile().latestContactList?.relays()?.keys?.ifEmpty { null }
-                        ?: localRelays.map { it.url }.toSet(),
-                    keyPair.privKey!!,
-                    pollOption,
-                    message,
-                    zapType
-                )
-            }
-=======
-    fun createZapRequestFor(note: Note, pollOption: Int?, message: String = "", zapType: LnZapEvent.ZapType, toUser: User?): LnZapRequestEvent? {
-        if (!isWriteable()) return null
-
-        note.event?.let { event ->
-            return LnZapRequestEvent.create(
-                event,
-                userProfile().latestContactList?.relays()?.keys?.ifEmpty { null }
-                    ?: localRelays.map { it.url }.toSet(),
-                keyPair.privKey!!,
-                pollOption,
-                message,
-                zapType,
-                toUser?.pubkeyHex
-            )
->>>>>>> 536fb49b
-        }
-        return null
-    }
-
-    fun hasWalletConnectSetup(): Boolean {
-        return zapPaymentRequest != null
-    }
-
-    fun isNIP47Author(pubkeyHex: String?): Boolean {
-        val privKey = zapPaymentRequest?.secret?.hexToByteArray() ?: keyPair.privKey
-
-        if (privKey == null && !loginWithAmber) return false
-
-        if (privKey != null) {
-            val pubKey = CryptoUtils.pubkeyCreate(privKey).toHexKey()
-            return (pubKey == pubkeyHex)
-        }
-
-        return (keyPair.pubKey.toHexKey() == pubkeyHex)
-    }
-
-    fun decryptZapPaymentResponseEvent(zapResponseEvent: LnZapPaymentResponseEvent): Response? {
-        val myNip47 = zapPaymentRequest ?: return null
-
-        val privKey = myNip47.secret?.hexToByteArray() ?: keyPair.privKey
-        val pubKey = myNip47.pubKeyHex.hexToByteArray()
-
-        if (privKey == null && !loginWithAmber) return null
-
-        if (privKey != null) return zapResponseEvent.response(privKey, pubKey)
-
-        AmberUtils.decrypt(zapResponseEvent.content, pubKey.toHexKey(), zapResponseEvent.id)
-        val decryptedContent = AmberUtils.content[zapResponseEvent.id] ?: ""
-        if (decryptedContent.isBlank()) return null
-        return zapResponseEvent.response(decryptedContent)
-    }
-
-    fun calculateIfNoteWasZappedByAccount(zappedNote: Note?): Boolean {
-        return zappedNote?.isZappedBy(userProfile(), this) == true
-    }
-
-    fun calculateZappedAmount(zappedNote: Note?): BigDecimal {
-        val privKey = zapPaymentRequest?.secret?.hexToByteArray() ?: keyPair.privKey
-        val pubKey = zapPaymentRequest?.pubKeyHex?.hexToByteArray()
-        return zappedNote?.zappedAmount(privKey, pubKey) ?: BigDecimal.ZERO
-    }
-
-    fun sendZapPaymentRequestFor(bolt11: String, zappedNote: Note?, onResponse: (Response?) -> Unit) {
-        if (!isWriteable() && !loginWithAmber) return
-
-        zapPaymentRequest?.let { nip47 ->
-            val privateKey = if (loginWithAmber) nip47.secret?.hexToByteArray() else nip47.secret?.hexToByteArray() ?: keyPair.privKey
-            if (privateKey == null) return
-            val event = LnZapPaymentRequestEvent.create(bolt11, nip47.pubKeyHex, privateKey)
-
-            val wcListener = NostrLnZapPaymentResponseDataSource(
-                fromServiceHex = nip47.pubKeyHex,
-                toUserHex = event.pubKey,
-                replyingToHex = event.id,
-                authSigningKey = privateKey
-            )
-            wcListener.start()
-
-            LocalCache.consume(event, zappedNote) {
-                // After the response is received.
-                val privKey = nip47.secret?.hexToByteArray()
-                if (privKey != null) {
-                    onResponse(it.response(privKey, nip47.pubKeyHex.hexToByteArray()))
-                }
-            }
-
-            Client.send(event, nip47.relayUri, wcListener.feedTypes) {
-                wcListener.destroy()
-            }
-        }
-    }
-
-    fun createZapRequestFor(user: User): LnZapRequestEvent? {
-        return createZapRequestFor(user)
-    }
-
-    fun createZapRequestFor(userPubKeyHex: String, message: String = "", zapType: LnZapEvent.ZapType): LnZapRequestEvent? {
-        if (!isWriteable()) return null
-
-        return LnZapRequestEvent.create(
-            userPubKeyHex,
-            userProfile().latestContactList?.relays()?.keys?.ifEmpty { null } ?: localRelays.map { it.url }.toSet(),
-            keyPair.privKey!!,
-            message,
-            zapType
-        )
-    }
-
-    fun report(note: Note, type: ReportEvent.ReportType, content: String = "") {
-        if (!isWriteable() && !loginWithAmber) return
-
-        if (note.hasReacted(userProfile(), "⚠️")) {
-            // has already liked this note
-            return
-        }
-
-        note.event?.let {
-            var event = ReactionEvent.createWarning(it, keyPair)
-            if (loginWithAmber) {
-                AmberUtils.openAmber(event)
-                val eventContent = AmberUtils.content[event.id] ?: ""
-                if (eventContent.isBlank()) return
-                event = ReactionEvent(
-                    event.id,
-                    event.pubKey,
-                    event.createdAt,
-                    event.tags,
-                    event.content,
-                    eventContent
-                )
-            }
-            Client.send(event)
-            LocalCache.consume(event)
-        }
-
-        note.event?.let {
-            var event = ReportEvent.create(it, type, keyPair, content = content)
-            if (loginWithAmber) {
-                AmberUtils.openAmber(event)
-                val eventContent = AmberUtils.content[event.id] ?: ""
-                if (eventContent.isBlank()) return
-                event = ReportEvent(
-                    event.id,
-                    event.pubKey,
-                    event.createdAt,
-                    event.tags,
-                    event.content,
-                    eventContent
-                )
-            }
-            Client.send(event)
-            LocalCache.consume(event, null)
-        }
-    }
-
-    fun report(user: User, type: ReportEvent.ReportType) {
-        if (!isWriteable() && !loginWithAmber) return
-
-        if (user.hasReport(userProfile(), type)) {
-            // has already reported this note
-            return
-        }
-
-        var event = ReportEvent.create(user.pubkeyHex, type, keyPair)
-        if (loginWithAmber) {
-            AmberUtils.openAmber(event)
-            val eventContent = AmberUtils.content[event.id] ?: ""
-            if (eventContent.isBlank()) return
-            event = ReportEvent(
-                event.id,
-                event.pubKey,
-                event.createdAt,
-                event.tags,
-                event.content,
-                eventContent
-            )
-        }
-        Client.send(event)
-        LocalCache.consume(event, null)
-    }
-
-    fun delete(note: Note) {
-        return delete(listOf(note))
-    }
-
-    fun delete(notes: List<Note>) {
-        if (!isWriteable() && !loginWithAmber) return
-
-        val myNotes = notes.filter { it.author == userProfile() }.map { it.idHex }
-
-        if (myNotes.isNotEmpty()) {
-            val event = DeletionEvent.create(myNotes, keyPair)
-            if (loginWithAmber) {
-                AmberUtils.signEvent(event)
-            } else {
-                Client.send(event)
-                LocalCache.consume(event)
-            }
-        }
-    }
-
-    fun createHTTPAuthorization(url: String, method: String, body: String? = null): HTTPAuthorizationEvent? {
-        if (!isWriteable() && !loginWithAmber) return null
-
-        var event = HTTPAuthorizationEvent.create(url, method, body, keyPair)
-        if (loginWithAmber) {
-            AmberUtils.openAmber(event)
-            val eventContent = AmberUtils.content[event.id] ?: ""
-            if (eventContent.isBlank()) {
-                return null
-            }
-            event = HTTPAuthorizationEvent.create(event, eventContent)
-        }
-        return event
-    }
-
-    fun boost(note: Note) {
-        if (!isWriteable() && !loginWithAmber) return
-
-        if (note.hasBoostedInTheLast5Minutes(userProfile())) {
-            // has already bosted in the past 5mins
-            return
-        }
-
-        note.event?.let {
-            if (it.kind() == 1) {
-                val event = RepostEvent.create(it, keyPair)
-                if (loginWithAmber) {
-                    AmberUtils.signEvent(event)
-                } else {
-                    Client.send(event)
-                    LocalCache.consume(event)
-                }
-            } else {
-                val event = GenericRepostEvent.create(it, keyPair)
-                if (loginWithAmber) {
-                    AmberUtils.signEvent(event)
-                } else {
-                    Client.send(event)
-                    LocalCache.consume(event)
-                }
-            }
-        }
-    }
-
-    fun broadcast(note: Note) {
-        note.event?.let {
-            if (it is WrappedEvent && it.host != null) {
-                it.host?.let { hostEvent ->
-                    Client.send(hostEvent)
-                }
-            } else {
-                Client.send(it)
-            }
-        }
-    }
-
-    private fun migrateCommunitiesAndChannelsIfNeeded(latestContactList: ContactListEvent?): ContactListEvent? {
-        if (latestContactList == null) return latestContactList
-
-        var returningContactList: ContactListEvent = latestContactList
-
-        if (followingCommunities.isNotEmpty()) {
-            followingCommunities.forEach {
-                ATag.parse(it, null)?.let {
-                    if (loginWithAmber) {
-                        val unsignedEvent = ContactListEvent.followAddressableEvent(
-                            returningContactList,
-                            it,
-                            keyPair
-                        )
-                        AmberUtils.openAmber(unsignedEvent)
-                        val eventContent = AmberUtils.content[unsignedEvent.id] ?: ""
-                        returningContactList = if (eventContent.isBlank()) {
-                            latestContactList
-                        } else {
-                            ContactListEvent.create(unsignedEvent, eventContent)
-                        }
-                    } else {
-                        returningContactList = ContactListEvent.followAddressableEvent(
-                            returningContactList,
-                            it,
-                            keyPair
-                        )
-                    }
-                }
-            }
-            followingCommunities = emptySet()
-        }
-
-        if (followingChannels.isNotEmpty()) {
-            followingChannels.forEach {
-                returningContactList = ContactListEvent.followEvent(returningContactList, it, keyPair)
-            }
-            followingChannels = emptySet()
-        }
-
-        return returningContactList
-    }
-
-    fun follow(user: User) {
-        if (!isWriteable() && !loginWithAmber) return
-
-        val contactList = migrateCommunitiesAndChannelsIfNeeded(userProfile().latestContactList)
-
-        var event = if (contactList != null) {
-            ContactListEvent.followUser(contactList, user.pubkeyHex, keyPair)
-        } else {
-            ContactListEvent.createFromScratch(
-                followUsers = listOf(Contact(user.pubkeyHex, null)),
-                followTags = emptyList(),
-                followGeohashes = emptyList(),
-                followCommunities = emptyList(),
-                followEvents = DefaultChannels.toList(),
-                relayUse = Constants.defaultRelays.associate { it.url to ContactListEvent.ReadWrite(it.read, it.write) },
-                keyPair = keyPair
-            )
-        }
-
-        if (loginWithAmber) {
-            AmberUtils.openAmber(event)
-            val eventContent = AmberUtils.content[event.id] ?: ""
-            if (eventContent.isBlank()) {
-                return
-            }
-            event = ContactListEvent.create(event, eventContent)
-        }
-
-        Client.send(event)
-        LocalCache.consume(event)
-    }
-
-    fun follow(channel: Channel) {
-        if (!isWriteable() && !loginWithAmber) return
-
-        val contactList = migrateCommunitiesAndChannelsIfNeeded(userProfile().latestContactList)
-
-        var event = if (contactList != null) {
-            ContactListEvent.followEvent(contactList, channel.idHex, keyPair)
-        } else {
-            ContactListEvent.createFromScratch(
-                followUsers = emptyList(),
-                followTags = emptyList(),
-                followGeohashes = emptyList(),
-                followCommunities = emptyList(),
-                followEvents = DefaultChannels.toList().plus(channel.idHex),
-                relayUse = Constants.defaultRelays.associate { it.url to ContactListEvent.ReadWrite(it.read, it.write) },
-                keyPair = keyPair
-            )
-        }
-
-        if (loginWithAmber) {
-            AmberUtils.openAmber(event)
-            val eventContent = AmberUtils.content[event.id] ?: ""
-            if (eventContent.isBlank()) {
-                return
-            }
-            event = ContactListEvent.create(event, eventContent)
-        }
-
-        Client.send(event)
-        LocalCache.consume(event)
-    }
-
-    fun follow(community: AddressableNote) {
-        if (!isWriteable() && !loginWithAmber) return
-
-        val contactList = migrateCommunitiesAndChannelsIfNeeded(userProfile().latestContactList)
-
-        var event = if (contactList != null) {
-            ContactListEvent.followAddressableEvent(contactList, community.address, keyPair)
-        } else {
-            val relays = Constants.defaultRelays.associate { it.url to ContactListEvent.ReadWrite(it.read, it.write) }
-            ContactListEvent.createFromScratch(
-                followUsers = emptyList(),
-                followTags = emptyList(),
-                followGeohashes = emptyList(),
-                followCommunities = listOf(community.address),
-                followEvents = DefaultChannels.toList(),
-                relayUse = relays,
-                keyPair = keyPair
-            )
-        }
-
-        if (loginWithAmber) {
-            AmberUtils.openAmber(event)
-            val eventContent = AmberUtils.content[event.id] ?: ""
-            if (eventContent.isBlank()) {
-                return
-            }
-            event = ContactListEvent.create(event, eventContent)
-        }
-
-        Client.send(event)
-        LocalCache.consume(event)
-    }
-
-    fun followHashtag(tag: String) {
-        if (!isWriteable() && !loginWithAmber) return
-
-        val contactList = migrateCommunitiesAndChannelsIfNeeded(userProfile().latestContactList)
-
-        var event = if (contactList != null) {
-            ContactListEvent.followHashtag(
-                contactList,
-                tag,
-                keyPair
-            )
-        } else {
-            ContactListEvent.createFromScratch(
-                followUsers = emptyList(),
-                followTags = listOf(tag),
-                followGeohashes = emptyList(),
-                followCommunities = emptyList(),
-                followEvents = DefaultChannels.toList(),
-                relayUse = Constants.defaultRelays.associate { it.url to ContactListEvent.ReadWrite(it.read, it.write) },
-                keyPair = keyPair
-            )
-        }
-
-        if (loginWithAmber) {
-            AmberUtils.openAmber(event)
-            val eventContent = AmberUtils.content[event.id] ?: ""
-            if (eventContent.isBlank()) {
-                return
-            }
-            event = ContactListEvent.create(event, eventContent)
-        }
-
-        Client.send(event)
-        LocalCache.consume(event)
-    }
-
-    fun followGeohash(geohash: String) {
-        if (!isWriteable() && !loginWithAmber) return
-
-        val contactList = migrateCommunitiesAndChannelsIfNeeded(userProfile().latestContactList)
-
-        var event = if (contactList != null) {
-            ContactListEvent.followGeohash(
-                contactList,
-                geohash,
-                keyPair
-            )
-        } else {
-            ContactListEvent.createFromScratch(
-                followUsers = emptyList(),
-                followTags = emptyList(),
-                followGeohashes = listOf(geohash),
-                followCommunities = emptyList(),
-                followEvents = DefaultChannels.toList(),
-                relayUse = Constants.defaultRelays.associate { it.url to ContactListEvent.ReadWrite(it.read, it.write) },
-                keyPair = keyPair
-            )
-        }
-
-        if (loginWithAmber) {
-            AmberUtils.openAmber(event)
-            val eventContent = AmberUtils.content[event.id] ?: ""
-            if (eventContent.isBlank()) {
-                return
-            }
-            event = ContactListEvent.create(event, eventContent)
-        }
-
-        Client.send(event)
-        LocalCache.consume(event)
-    }
-
-    fun unfollow(user: User) {
-        if (!isWriteable() && !loginWithAmber) return
-
-        val contactList = migrateCommunitiesAndChannelsIfNeeded(userProfile().latestContactList)
-
-        if (contactList != null && contactList.tags.isNotEmpty()) {
-            var event = ContactListEvent.unfollowUser(
-                contactList,
-                user.pubkeyHex,
-                keyPair
-            )
-
-            if (loginWithAmber) {
-                AmberUtils.openAmber(event)
-                val eventContent = AmberUtils.content[event.id] ?: ""
-                if (eventContent.isBlank()) {
-                    return
-                }
-                event = ContactListEvent.create(event, eventContent)
-            }
-
-            Client.send(event)
-            LocalCache.consume(event)
-        }
-    }
-
-    fun unfollowHashtag(tag: String) {
-        if (!isWriteable() && !loginWithAmber) return
-
-        val contactList = migrateCommunitiesAndChannelsIfNeeded(userProfile().latestContactList)
-
-        if (contactList != null && contactList.tags.isNotEmpty()) {
-            var event = ContactListEvent.unfollowHashtag(
-                contactList,
-                tag,
-                keyPair
-            )
-
-            if (loginWithAmber) {
-                AmberUtils.openAmber(event)
-                val eventContent = AmberUtils.content[event.id] ?: ""
-                if (eventContent.isBlank()) {
-                    return
-                }
-                event = ContactListEvent.create(event, eventContent)
-            }
-
-            Client.send(event)
-            LocalCache.consume(event)
-        }
-    }
-
-    fun unfollowGeohash(geohash: String) {
-        if (!isWriteable() && !loginWithAmber) return
-
-        val contactList = migrateCommunitiesAndChannelsIfNeeded(userProfile().latestContactList)
-
-        if (contactList != null && contactList.tags.isNotEmpty()) {
-            var event = ContactListEvent.unfollowGeohash(
-                contactList,
-                geohash,
-                keyPair
-            )
-
-            if (loginWithAmber) {
-                AmberUtils.openAmber(event)
-                val eventContent = AmberUtils.content[event.id] ?: ""
-                if (eventContent.isBlank()) {
-                    return
-                }
-                event = ContactListEvent.create(event, eventContent)
-            }
-
-            Client.send(event)
-            LocalCache.consume(event)
-        }
-    }
-
-    fun unfollow(channel: Channel) {
-        if (!isWriteable() && !loginWithAmber) return
-
-        val contactList = migrateCommunitiesAndChannelsIfNeeded(userProfile().latestContactList)
-
-        if (contactList != null && contactList.tags.isNotEmpty()) {
-            var event = ContactListEvent.unfollowEvent(
-                contactList,
-                channel.idHex,
-                keyPair
-            )
-
-            if (loginWithAmber) {
-                AmberUtils.openAmber(event)
-                val eventContent = AmberUtils.content[event.id] ?: ""
-                if (eventContent.isBlank()) {
-                    return
-                }
-                event = ContactListEvent.create(event, eventContent)
-            }
-
-            Client.send(event)
-            LocalCache.consume(event)
-        }
-    }
-
-    fun unfollow(community: AddressableNote) {
-        if (!isWriteable() && !loginWithAmber) return
-
-        val contactList = migrateCommunitiesAndChannelsIfNeeded(userProfile().latestContactList)
-
-        if (contactList != null && contactList.tags.isNotEmpty()) {
-            var event = ContactListEvent.unfollowAddressableEvent(
-                contactList,
-                community.address,
-                keyPair
-            )
-
-            if (loginWithAmber) {
-                AmberUtils.openAmber(event)
-                val eventContent = AmberUtils.content[event.id] ?: ""
-                if (eventContent.isBlank()) {
-                    return
-                }
-                event = ContactListEvent.create(event, eventContent)
-            }
-
-            Client.send(event)
-            LocalCache.consume(event)
-        }
-    }
-
-    fun createNip95(byteArray: ByteArray, headerInfo: FileHeader): Pair<FileStorageEvent, FileStorageHeaderEvent>? {
-        if (!isWriteable() && !loginWithAmber) return null
-
-        if (loginWithAmber) {
-            val unsignedData = FileStorageEvent.create(
-                mimeType = headerInfo.mimeType ?: "",
-                data = byteArray,
-                pubKey = keyPair.pubKey.toHexKey()
-            )
-
-            AmberUtils.openAmber(unsignedData)
-            val eventContent = AmberUtils.content[unsignedData.id] ?: ""
-            if (eventContent.isBlank()) return null
-            val data = FileStorageEvent(
-                unsignedData.id,
-                unsignedData.pubKey,
-                unsignedData.createdAt,
-                unsignedData.tags,
-                unsignedData.content,
-                eventContent
-            )
-
-            val unsignedEvent = FileStorageHeaderEvent.create(
-                data,
-                mimeType = headerInfo.mimeType,
-                hash = headerInfo.hash,
-                size = headerInfo.size.toString(),
-                dimensions = headerInfo.dim,
-                blurhash = headerInfo.blurHash,
-                description = headerInfo.description,
-                sensitiveContent = headerInfo.sensitiveContent,
-                pubKey = keyPair.pubKey.toHexKey()
-            )
-
-            AmberUtils.openAmber(unsignedEvent)
-            val unsignedEventContent = AmberUtils.content[unsignedEvent.id] ?: ""
-            if (unsignedEventContent.isBlank()) return null
-            val signedEvent = FileStorageHeaderEvent(
-                unsignedEvent.id,
-                unsignedEvent.pubKey,
-                unsignedEvent.createdAt,
-                unsignedEvent.tags,
-                unsignedEvent.content,
-                unsignedEventContent
-            )
-
-            return Pair(data, signedEvent)
-        } else {
-            val data = FileStorageEvent.create(
-                mimeType = headerInfo.mimeType ?: "",
-                data = byteArray,
-                privateKey = keyPair.privKey!!
-            )
-
-            val signedEvent = FileStorageHeaderEvent.create(
-                data,
-                mimeType = headerInfo.mimeType,
-                hash = headerInfo.hash,
-                size = headerInfo.size.toString(),
-                dimensions = headerInfo.dim,
-                blurhash = headerInfo.blurHash,
-                description = headerInfo.description,
-                sensitiveContent = headerInfo.sensitiveContent,
-                privateKey = keyPair.privKey!!
-            )
-
-            return Pair(data, signedEvent)
-        }
-    }
-
-    fun sendNip95(data: FileStorageEvent, signedEvent: FileStorageHeaderEvent, relayList: List<Relay>? = null): Note? {
-        if (!isWriteable() && !loginWithAmber) return null
-
-        Client.send(data, relayList = relayList)
-        LocalCache.consume(data, null)
-
-        Client.send(signedEvent, relayList = relayList)
-        LocalCache.consume(signedEvent, null)
-
-        return LocalCache.notes[signedEvent.id]
-    }
-
-    private fun sendHeader(signedEvent: FileHeaderEvent, relayList: List<Relay>? = null): Note? {
-        Client.send(signedEvent, relayList = relayList)
-        LocalCache.consume(signedEvent, null)
-
-        return LocalCache.notes[signedEvent.id]
-    }
-
-    fun sendHeader(headerInfo: FileHeader, relayList: List<Relay>? = null): Note? {
-        if (!isWriteable() && !loginWithAmber) return null
-
-        if (loginWithAmber) {
-            val unsignedEvent = FileHeaderEvent.create(
-                url = headerInfo.url,
-                mimeType = headerInfo.mimeType,
-                hash = headerInfo.hash,
-                size = headerInfo.size.toString(),
-                dimensions = headerInfo.dim,
-                blurhash = headerInfo.blurHash,
-                description = headerInfo.description,
-                sensitiveContent = headerInfo.sensitiveContent,
-                keyPair = keyPair
-            )
-            AmberUtils.openAmber(unsignedEvent)
-            val eventContent = AmberUtils.content[unsignedEvent.id] ?: ""
-            if (eventContent.isBlank()) return null
-            val signedEvent = FileHeaderEvent(
-                unsignedEvent.id,
-                unsignedEvent.pubKey,
-                unsignedEvent.createdAt,
-                unsignedEvent.tags,
-                unsignedEvent.content,
-                eventContent
-            )
-
-            return sendHeader(signedEvent, relayList = relayList)
-        } else {
-            val signedEvent = FileHeaderEvent.create(
-                url = headerInfo.url,
-                mimeType = headerInfo.mimeType,
-                hash = headerInfo.hash,
-                size = headerInfo.size.toString(),
-                dimensions = headerInfo.dim,
-                blurhash = headerInfo.blurHash,
-                description = headerInfo.description,
-                sensitiveContent = headerInfo.sensitiveContent,
-                keyPair = keyPair
-            )
-
-            return sendHeader(signedEvent, relayList = relayList)
-        }
-    }
-
-    fun sendPost(
-        message: String,
-        replyTo: List<Note>?,
-        mentions: List<User>?,
-        tags: List<String>? = null,
-        zapReceiver: List<ZapSplitSetup>? = null,
-        wantsToMarkAsSensitive: Boolean,
-        zapRaiserAmount: Long? = null,
-        replyingTo: String?,
-        root: String?,
-        directMentions: Set<HexKey>,
-        relayList: List<Relay>? = null,
-        geohash: String? = null
-    ) {
-        if (!isWriteable() && !loginWithAmber) return
-
-        val repliesToHex = replyTo?.filter { it.address() == null }?.map { it.idHex }
-        val mentionsHex = mentions?.map { it.pubkeyHex }
-        val addresses = replyTo?.mapNotNull { it.address() }
-
-        var signedEvent = TextNoteEvent.create(
-            msg = message,
-            replyTos = repliesToHex,
-            mentions = mentionsHex,
-            addresses = addresses,
-            extraTags = tags,
-            zapReceiver = zapReceiver,
-            markAsSensitive = wantsToMarkAsSensitive,
-            zapRaiserAmount = zapRaiserAmount,
-            replyingTo = replyingTo,
-            root = root,
-            directMentions = directMentions,
-            geohash = geohash,
-            keyPair = keyPair
-        )
-
-        if (loginWithAmber) {
-            AmberUtils.openAmber(signedEvent)
-            val eventContent = AmberUtils.content[signedEvent.id] ?: ""
-            if (eventContent.isBlank()) {
-                return
-            }
-            signedEvent = TextNoteEvent.create(signedEvent, eventContent)
-        }
-
-        Client.send(signedEvent, relayList = relayList)
-        LocalCache.consume(signedEvent)
-
-        // broadcast replied notes
-        replyingTo?.let {
-            LocalCache.getNoteIfExists(replyingTo)?.event?.let {
-                Client.send(it, relayList = relayList)
-            }
-        }
-        replyTo?.forEach {
-            it.event?.let {
-                Client.send(it, relayList = relayList)
-            }
-        }
-        addresses?.forEach {
-            LocalCache.getAddressableNoteIfExists(it.toTag())?.event?.let {
-                Client.send(it, relayList = relayList)
-            }
-        }
-    }
-
-    fun sendPoll(
-        message: String,
-        replyTo: List<Note>?,
-        mentions: List<User>?,
-        pollOptions: Map<Int, String>,
-        valueMaximum: Int?,
-        valueMinimum: Int?,
-        consensusThreshold: Int?,
-        closedAt: Int?,
-        zapReceiver: List<ZapSplitSetup>? = null,
-        wantsToMarkAsSensitive: Boolean,
-        zapRaiserAmount: Long? = null,
-        relayList: List<Relay>? = null,
-        geohash: String? = null
-    ) {
-        if (!isWriteable() && !loginWithAmber) return
-
-        val repliesToHex = replyTo?.map { it.idHex }
-        val mentionsHex = mentions?.map { it.pubkeyHex }
-        val addresses = replyTo?.mapNotNull { it.address() }
-
-        var signedEvent = PollNoteEvent.create(
-            msg = message,
-            replyTos = repliesToHex,
-            mentions = mentionsHex,
-            addresses = addresses,
-            pubKey = keyPair.pubKey.toHexKey(),
-            privateKey = keyPair.privKey,
-            pollOptions = pollOptions,
-            valueMaximum = valueMaximum,
-            valueMinimum = valueMinimum,
-            consensusThreshold = consensusThreshold,
-            closedAt = closedAt,
-            zapReceiver = zapReceiver,
-            markAsSensitive = wantsToMarkAsSensitive,
-            zapRaiserAmount = zapRaiserAmount,
-            geohash = geohash
-        )
-        // println("Sending new PollNoteEvent: %s".format(signedEvent.toJson()))
-
-        if (loginWithAmber) {
-            AmberUtils.openAmber(signedEvent)
-            val eventContent = AmberUtils.content[signedEvent.id] ?: ""
-            if (eventContent.isBlank()) {
-                return
-            }
-            signedEvent = PollNoteEvent.create(signedEvent, eventContent)
-        }
-
-        Client.send(signedEvent, relayList = relayList)
-        LocalCache.consume(signedEvent)
-
-        replyTo?.forEach {
-            it.event?.let {
-                Client.send(it, relayList = relayList)
-            }
-        }
-        addresses?.forEach {
-            LocalCache.getAddressableNoteIfExists(it.toTag())?.event?.let {
-                Client.send(it, relayList = relayList)
-            }
-        }
-    }
-
-<<<<<<< HEAD
-    fun sendChannelMessage(
-        message: String,
-        toChannel: String,
-        replyTo: List<Note>?,
-        mentions: List<User>?,
-        zapReceiver: String? = null,
-        wantsToMarkAsSensitive: Boolean,
-        zapRaiserAmount: Long? = null,
-        geohash: String? = null
-    ) {
-        if (!isWriteable() && !loginWithAmber) return
-=======
-    fun sendChannelMessage(message: String, toChannel: String, replyTo: List<Note>?, mentions: List<User>?, zapReceiver: List<ZapSplitSetup>? = null, wantsToMarkAsSensitive: Boolean, zapRaiserAmount: Long? = null, geohash: String? = null) {
-        if (!isWriteable()) return
->>>>>>> 536fb49b
-
-        // val repliesToHex = listOfNotNull(replyingTo?.idHex).ifEmpty { null }
-        val repliesToHex = replyTo?.map { it.idHex }
-        val mentionsHex = mentions?.map { it.pubkeyHex }
-
-        var signedEvent = ChannelMessageEvent.create(
-            message = message,
-            channel = toChannel,
-            replyTos = repliesToHex,
-            mentions = mentionsHex,
-            zapReceiver = zapReceiver,
-            markAsSensitive = wantsToMarkAsSensitive,
-            zapRaiserAmount = zapRaiserAmount,
-            geohash = geohash,
-            keyPair = keyPair
-        )
-
-        if (loginWithAmber) {
-            AmberUtils.openAmber(signedEvent)
-            val eventContent = AmberUtils.content[signedEvent.id] ?: ""
-            if (eventContent.isBlank()) {
-                return
-            }
-            signedEvent = ChannelMessageEvent.create(signedEvent, eventContent)
-        }
-
-        Client.send(signedEvent)
-        LocalCache.consume(signedEvent, null)
-    }
-
-<<<<<<< HEAD
-    fun sendLiveMessage(
-        message: String,
-        toChannel: ATag,
-        replyTo: List<Note>?,
-        mentions: List<User>?,
-        zapReceiver: String? = null,
-        wantsToMarkAsSensitive: Boolean,
-        zapRaiserAmount: Long? = null,
-        geohash: String? = null
-    ) {
-        if (!isWriteable() && !loginWithAmber) return
-=======
-    fun sendLiveMessage(message: String, toChannel: ATag, replyTo: List<Note>?, mentions: List<User>?, zapReceiver: List<ZapSplitSetup>? = null, wantsToMarkAsSensitive: Boolean, zapRaiserAmount: Long? = null, geohash: String? = null) {
-        if (!isWriteable()) return
->>>>>>> 536fb49b
-
-        // val repliesToHex = listOfNotNull(replyingTo?.idHex).ifEmpty { null }
-        val repliesToHex = replyTo?.map { it.idHex }
-        val mentionsHex = mentions?.map { it.pubkeyHex }
-
-        var signedEvent = LiveActivitiesChatMessageEvent.create(
-            message = message,
-            activity = toChannel,
-            replyTos = repliesToHex,
-            mentions = mentionsHex,
-            zapReceiver = zapReceiver,
-            markAsSensitive = wantsToMarkAsSensitive,
-            zapRaiserAmount = zapRaiserAmount,
-            geohash = geohash,
-            keyPair = keyPair
-        )
-
-        if (loginWithAmber) {
-            AmberUtils.openAmber(signedEvent)
-            val eventContent = AmberUtils.content[signedEvent.id] ?: ""
-            if (eventContent.isBlank()) {
-                return
-            }
-            signedEvent = LiveActivitiesChatMessageEvent.create(signedEvent, eventContent)
-        }
-
-        Client.send(signedEvent)
-        LocalCache.consume(signedEvent, null)
-    }
-
-    fun sendPrivateMessage(message: String, toUser: User, replyingTo: Note? = null, mentions: List<User>?, zapReceiver: List<ZapSplitSetup>? = null, wantsToMarkAsSensitive: Boolean, zapRaiserAmount: Long? = null, geohash: String? = null) {
-        sendPrivateMessage(message, toUser.pubkeyHex, replyingTo, mentions, zapReceiver, wantsToMarkAsSensitive, zapRaiserAmount, geohash)
-    }
-
-<<<<<<< HEAD
-    fun sendPrivateMessage(
-        message: String,
-        toUser: HexKey,
-        replyingTo: Note? = null,
-        mentions: List<User>?,
-        zapReceiver: String? = null,
-        wantsToMarkAsSensitive: Boolean,
-        zapRaiserAmount: Long? = null,
-        geohash: String? = null
-    ) {
-        if (!isWriteable() && !loginWithAmber) return
-=======
-    fun sendPrivateMessage(message: String, toUser: HexKey, replyingTo: Note? = null, mentions: List<User>?, zapReceiver: List<ZapSplitSetup>? = null, wantsToMarkAsSensitive: Boolean, zapRaiserAmount: Long? = null, geohash: String? = null) {
-        if (!isWriteable()) return
->>>>>>> 536fb49b
-
-        val repliesToHex = listOfNotNull(replyingTo?.idHex).ifEmpty { null }
-        val mentionsHex = mentions?.map { it.pubkeyHex }
-
-        var localMessage = message
-        if (loginWithAmber) {
-            AmberUtils.encrypt(localMessage, toUser, "encrypt")
-            val eventContent = AmberUtils.content["encrypt"] ?: ""
-            if (eventContent.isBlank()) return
-            localMessage = eventContent
-            AmberUtils.content.remove("encrypt")
-        }
-
-        var signedEvent = PrivateDmEvent.create(
-            recipientPubKey = toUser.hexToByteArray(),
-            publishedRecipientPubKey = toUser.hexToByteArray(),
-            msg = localMessage,
-            replyTos = repliesToHex,
-            mentions = mentionsHex,
-            zapReceiver = zapReceiver,
-            markAsSensitive = wantsToMarkAsSensitive,
-            zapRaiserAmount = zapRaiserAmount,
-            geohash = geohash,
-            keyPair = keyPair,
-            advertiseNip18 = false
-        )
-
-        if (loginWithAmber) {
-            AmberUtils.openAmber(signedEvent)
-            val eventContent = AmberUtils.content[signedEvent.id] ?: ""
-            if (eventContent.isBlank()) {
-                return
-            }
-            signedEvent = PrivateDmEvent.create(signedEvent, eventContent)
-        }
-
-        Client.send(signedEvent)
-        LocalCache.consume(signedEvent, null)
-    }
-
-    fun sendNIP24PrivateMessage(
-        message: String,
-        toUsers: List<HexKey>,
-        subject: String? = null,
-        replyingTo: Note? = null,
-        mentions: List<User>?,
-        zapReceiver: List<ZapSplitSetup>? = null,
-        wantsToMarkAsSensitive: Boolean,
-        zapRaiserAmount: Long? = null,
-        geohash: String? = null
-    ) {
-        if (!isWriteable() && !loginWithAmber) return
-
-        val repliesToHex = listOfNotNull(replyingTo?.idHex).ifEmpty { null }
-        val mentionsHex = mentions?.map { it.pubkeyHex }
-
-        if (loginWithAmber) {
-            var chatMessageEvent = ChatMessageEvent.create(
-                msg = message,
-                to = toUsers,
-                keyPair = keyPair,
-                subject = subject,
-                replyTos = repliesToHex,
-                mentions = mentionsHex,
-                zapReceiver = zapReceiver,
-                markAsSensitive = wantsToMarkAsSensitive,
-                zapRaiserAmount = zapRaiserAmount,
-                geohash = geohash
-            )
-
-            AmberUtils.openAmber(chatMessageEvent)
-            val eventContent = AmberUtils.content[chatMessageEvent.id] ?: ""
-            if (eventContent.isBlank()) return
-            chatMessageEvent = ChatMessageEvent.create(chatMessageEvent, eventContent)
-            val senderPublicKey = keyPair.pubKey.toHexKey()
-            toUsers.plus(senderPublicKey).toSet().forEach {
-                val gossip = Gossip.create(chatMessageEvent)
-                val content = Gossip.toJson(gossip)
-                AmberUtils.encrypt(content, it, gossip.id!!, SignerType.NIP44_ENCRYPT)
-                val gossipContent = AmberUtils.content[gossip.id] ?: ""
-                if (gossipContent.isNotBlank()) {
-                    var sealedEvent = SealedGossipEvent.create(
-                        encryptedContent = gossipContent,
-                        pubKey = senderPublicKey
-                    )
-                    AmberUtils.openAmber(sealedEvent)
-                    val sealedEventContent = AmberUtils.content[sealedEvent.id] ?: ""
-                    if (sealedEventContent.isBlank()) return
-                    sealedEvent = SealedGossipEvent.create(sealedEvent, sealedEventContent)
-
-                    val giftWraps = GiftWrapEvent.create(
-                        event = sealedEvent,
-                        recipientPubKey = it
-                    )
-                    broadcastPrivately(listOf(giftWraps))
-                }
-            }
-        } else {
-            val signedEvents = NIP24Factory().createMsgNIP24(
-                msg = message,
-                to = toUsers,
-                subject = subject,
-                replyTos = repliesToHex,
-                mentions = mentionsHex,
-                zapReceiver = zapReceiver,
-                markAsSensitive = wantsToMarkAsSensitive,
-                zapRaiserAmount = zapRaiserAmount,
-                geohash = geohash,
-                keyPair = keyPair
-            )
-
-            broadcastPrivately(signedEvents)
-        }
-    }
-
-    fun broadcastPrivately(signedEvents: List<GiftWrapEvent>) {
-        signedEvents.forEach {
-            Client.send(it)
-
-            // Only keep in cache the GiftWrap for the account.
-            if (it.recipientPubKey() == keyPair.pubKey.toHexKey()) {
-                if (loginWithAmber) {
-                    AmberUtils.decrypt(it.content, it.pubKey, it.id, SignerType.NIP44_DECRYPT)
-                    val decryptedContent = AmberUtils.cachedDecryptedContent[it.id] ?: ""
-                    if (decryptedContent.isEmpty()) return
-                    it.cachedGift(keyPair.pubKey, decryptedContent)?.let { cached ->
-                        if (cached is SealedGossipEvent) {
-                            AmberUtils.decrypt(cached.content, cached.pubKey, cached.id, SignerType.NIP44_DECRYPT)
-                            val localDecryptedContent = AmberUtils.cachedDecryptedContent[cached.id] ?: ""
-                            if (localDecryptedContent.isEmpty()) return
-                            cached.cachedGossip(keyPair.pubKey, localDecryptedContent)?.let { gossip ->
-                                LocalCache.justConsume(gossip, null)
-                            }
-                        } else {
-                            LocalCache.justConsume(it, null)
-                        }
-                    }
-                } else {
-                    it.cachedGift(keyPair.privKey!!)?.let {
-                        if (it is SealedGossipEvent) {
-                            it.cachedGossip(keyPair.privKey!!)?.let {
-                                LocalCache.justConsume(it, null)
-                            }
-                        } else {
-                            LocalCache.justConsume(it, null)
-                        }
-                    }
-                }
-
-                LocalCache.consume(it, null)
-            }
-        }
-    }
-
-    fun sendCreateNewChannel(name: String, about: String, picture: String) {
-        if (!isWriteable() && !loginWithAmber) return
-
-        val metadata = ChannelCreateEvent.ChannelData(
-            name,
-            about,
-            picture
-        )
-
-        var event = ChannelCreateEvent.create(
-            channelInfo = metadata,
-            keyPair = keyPair
-        )
-
-        if (loginWithAmber) {
-            AmberUtils.openAmber(event)
-            val eventContent = AmberUtils.content[event.id] ?: ""
-            if (eventContent.isBlank()) {
-                return
-            }
-            event = ChannelCreateEvent.create(event, eventContent)
-        }
-
-        Client.send(event)
-        LocalCache.consume(event)
-
-        LocalCache.getChannelIfExists(event.id)?.let {
-            follow(it)
-        }
-    }
-
-    fun updateStatus(oldStatus: AddressableNote, newStatus: String) {
-        if (!isWriteable() && !loginWithAmber) return
-        val oldEvent = oldStatus.event as? StatusEvent ?: return
-
-        var event = StatusEvent.update(oldEvent, newStatus, keyPair)
-        if (loginWithAmber) {
-            AmberUtils.openAmber(event)
-            val eventContent = AmberUtils.content[event.id] ?: ""
-            if (eventContent.isBlank()) {
-                return
-            }
-            event = StatusEvent.create(event, eventContent)
-        }
-        Client.send(event)
-        LocalCache.consume(event, null)
-    }
-
-    fun createStatus(newStatus: String) {
-        if (!isWriteable() && !loginWithAmber) return
-
-        var event = StatusEvent.create(newStatus, "general", expiration = null, keyPair)
-        if (loginWithAmber) {
-            AmberUtils.openAmber(event)
-            val eventContent = AmberUtils.content[event.id] ?: ""
-            if (eventContent.isBlank()) {
-                return
-            }
-            event = StatusEvent.create(event, eventContent)
-        }
-        Client.send(event)
-        LocalCache.consume(event, null)
-    }
-
-    fun deleteStatus(oldStatus: AddressableNote) {
-        if (!isWriteable() && !loginWithAmber) return
-        val oldEvent = oldStatus.event as? StatusEvent ?: return
-
-        var event = StatusEvent.clear(oldEvent, keyPair)
-        if (loginWithAmber) {
-            AmberUtils.openAmber(event)
-            val eventContent = AmberUtils.content[event.id] ?: ""
-            if (eventContent.isBlank()) {
-                return
-            }
-            event = StatusEvent.create(event, eventContent)
-        }
-        Client.send(event)
-        LocalCache.consume(event, null)
-
-        var event2 = DeletionEvent.create(listOf(event.id), keyPair)
-        if (loginWithAmber) {
-            AmberUtils.openAmber(event2)
-            val event2Content = AmberUtils.content[event2.id] ?: ""
-            if (event2Content.isBlank()) {
-                return
-            }
-            event2 = DeletionEvent.create(event2, event2Content)
-        }
-        Client.send(event2)
-        LocalCache.consume(event2)
-    }
-
-    fun removeEmojiPack(usersEmojiList: Note, emojiList: Note) {
-        if (!isWriteable() && !loginWithAmber) return
-
-        val noteEvent = usersEmojiList.event
-        if (noteEvent !is EmojiPackSelectionEvent) return
-        val emojiListEvent = emojiList.event
-        if (emojiListEvent !is EmojiPackEvent) return
-
-        var event = EmojiPackSelectionEvent.create(
-            noteEvent.taggedAddresses().filter { it != emojiListEvent.address() },
-            keyPair
-        )
-
-        if (loginWithAmber) {
-            AmberUtils.openAmber(event)
-            val eventContent = AmberUtils.content[event.id] ?: ""
-            if (eventContent.isBlank()) {
-                return
-            }
-            event = EmojiPackSelectionEvent.create(event, eventContent)
-        }
-
-        Client.send(event)
-        LocalCache.consume(event)
-    }
-
-    fun addEmojiPack(usersEmojiList: Note, emojiList: Note) {
-        if (!isWriteable() && !loginWithAmber) return
-        val emojiListEvent = emojiList.event
-        if (emojiListEvent !is EmojiPackEvent) return
-
-        var event = if (usersEmojiList.event == null) {
-            EmojiPackSelectionEvent.create(
-                listOf(emojiListEvent.address()),
-                keyPair
-            )
-        } else {
-            val noteEvent = usersEmojiList.event
-            if (noteEvent !is EmojiPackSelectionEvent) return
-
-            if (noteEvent.taggedAddresses().any { it == emojiListEvent.address() }) {
-                return
-            }
-
-            EmojiPackSelectionEvent.create(
-                noteEvent.taggedAddresses().plus(emojiListEvent.address()),
-                keyPair
-            )
-        }
-
-        if (loginWithAmber) {
-            AmberUtils.openAmber(event)
-            val eventContent = AmberUtils.content[event.id] ?: ""
-            if (eventContent.isBlank()) {
-                return
-            }
-            event = EmojiPackSelectionEvent.create(event, eventContent)
-        }
-
-        Client.send(event)
-        LocalCache.consume(event)
-    }
-
-    fun addPrivateBookmark(note: Note, decryptedContent: String) {
-        val bookmarks = userProfile().latestBookmarkList
-        val privTags = mutableListOf<List<String>>()
-
-        val privEvents = if (note is AddressableNote) {
-            bookmarks?.privateTaggedEvents(decryptedContent) ?: emptyList()
-        } else {
-            bookmarks?.privateTaggedEvents(decryptedContent)?.plus(note.idHex) ?: listOf(note.idHex)
-        }
-        val privUsers = bookmarks?.privateTaggedUsers(decryptedContent) ?: emptyList()
-        val privAddresses = if (note is AddressableNote) {
-            bookmarks?.privateTaggedAddresses(decryptedContent)?.plus(note.address) ?: listOf(note.address)
-        } else {
-            bookmarks?.privateTaggedAddresses(decryptedContent) ?: emptyList()
-        }
-
-        privEvents.forEach {
-            privTags.add(listOf("e", it))
-        }
-        privUsers.forEach {
-            privTags.add(listOf("p", it))
-        }
-        privAddresses.forEach {
-            privTags.add(listOf("a", it.toTag()))
-        }
-        val msg = Event.mapper.writeValueAsString(privTags)
-
-        AmberUtils.encrypt(msg, keyPair.pubKey.toHexKey(), "encrypt")
-        val encryptedContent = AmberUtils.content["encrypt"] ?: ""
-        AmberUtils.content.remove("encrypt")
-        if (encryptedContent.isBlank()) {
-            return
-        }
-
-        var event = BookmarkListEvent.create(
-            "bookmark",
-            bookmarks?.taggedEvents() ?: emptyList(),
-            bookmarks?.taggedUsers() ?: emptyList(),
-            bookmarks?.taggedAddresses() ?: emptyList(),
-
-            encryptedContent,
-
-            keyPair.pubKey.toHexKey()
-        )
-
-        AmberUtils.openAmber(event)
-        val eventContent = AmberUtils.content[event.id] ?: ""
-        if (eventContent.isBlank()) {
-            return
-        }
-        event = BookmarkListEvent.create(event, eventContent)
-
-        Client.send(event)
-        LocalCache.consume(event)
-    }
-
-    fun removePrivateBookmark(note: Note, decryptedContent: String) {
-        val bookmarks = userProfile().latestBookmarkList
-        val privTags = mutableListOf<List<String>>()
-
-        val privEvents = if (note is AddressableNote) {
-            bookmarks?.privateTaggedEvents(decryptedContent) ?: emptyList()
-        } else {
-            bookmarks?.privateTaggedEvents(decryptedContent)?.minus(note.idHex) ?: listOf(note.idHex)
-        }
-        val privUsers = bookmarks?.privateTaggedUsers(decryptedContent) ?: emptyList()
-        val privAddresses = if (note is AddressableNote) {
-            bookmarks?.privateTaggedAddresses(decryptedContent)?.minus(note.address) ?: listOf(note.address)
-        } else {
-            bookmarks?.privateTaggedAddresses(decryptedContent) ?: emptyList()
-        }
-
-        privEvents.forEach {
-            privTags.add(listOf("e", it))
-        }
-        privUsers.forEach {
-            privTags.add(listOf("p", it))
-        }
-        privAddresses.forEach {
-            privTags.add(listOf("a", it.toTag()))
-        }
-        val msg = Event.mapper.writeValueAsString(privTags)
-
-        AmberUtils.encrypt(msg, keyPair.pubKey.toHexKey(), "encrypt")
-        val encryptedContent = AmberUtils.content["encrypt"] ?: ""
-        AmberUtils.content.remove("encrypt")
-        if (encryptedContent.isBlank()) {
-            return
-        }
-
-        var event = BookmarkListEvent.create(
-            "bookmark",
-            bookmarks?.taggedEvents() ?: emptyList(),
-            bookmarks?.taggedUsers() ?: emptyList(),
-            bookmarks?.taggedAddresses() ?: emptyList(),
-
-            encryptedContent,
-
-            keyPair.pubKey.toHexKey()
-        )
-
-        AmberUtils.openAmber(event)
-        val eventContent = AmberUtils.content[event.id] ?: ""
-        if (eventContent.isBlank()) {
-            return
-        }
-        event = BookmarkListEvent.create(event, eventContent)
-
-        Client.send(event)
-        LocalCache.consume(event)
-    }
-
-    fun addPrivateBookmark(note: Note) {
-        if (!isWriteable()) return
-
-        val bookmarks = userProfile().latestBookmarkList
-
-        val event = if (note is AddressableNote) {
-            BookmarkListEvent.create(
-                "bookmark",
-                bookmarks?.taggedEvents() ?: emptyList(),
-                bookmarks?.taggedUsers() ?: emptyList(),
-                bookmarks?.taggedAddresses() ?: emptyList(),
-
-                bookmarks?.privateTaggedEvents(privKey = keyPair.privKey!!) ?: emptyList(),
-                bookmarks?.privateTaggedUsers(privKey = keyPair.privKey!!) ?: emptyList(),
-                bookmarks?.privateTaggedAddresses(privKey = keyPair.privKey!!)?.plus(note.address) ?: listOf(note.address),
-
-                keyPair.privKey!!
-            )
-        } else {
-            BookmarkListEvent.create(
-                "bookmark",
-                bookmarks?.taggedEvents() ?: emptyList(),
-                bookmarks?.taggedUsers() ?: emptyList(),
-                bookmarks?.taggedAddresses() ?: emptyList(),
-
-                bookmarks?.privateTaggedEvents(privKey = keyPair.privKey!!)?.plus(note.idHex) ?: listOf(note.idHex),
-                bookmarks?.privateTaggedUsers(privKey = keyPair.privKey!!) ?: emptyList(),
-                bookmarks?.privateTaggedAddresses(privKey = keyPair.privKey!!) ?: emptyList(),
-
-                keyPair.privKey!!
-            )
-        }
-
-        Client.send(event)
-        LocalCache.consume(event)
-    }
-
-    fun addPublicBookmark(note: Note, decryptedContent: String) {
-        val bookmarks = userProfile().latestBookmarkList
-
-        val privTags = mutableListOf<List<String>>()
-
-        val privEvents = bookmarks?.privateTaggedEvents(decryptedContent) ?: emptyList()
-        val privUsers = bookmarks?.privateTaggedUsers(decryptedContent) ?: emptyList()
-        val privAddresses = bookmarks?.privateTaggedAddresses(decryptedContent) ?: emptyList()
-
-        privEvents.forEach {
-            privTags.add(listOf("e", it))
-        }
-        privUsers.forEach {
-            privTags.add(listOf("p", it))
-        }
-        privAddresses.forEach {
-            privTags.add(listOf("a", it.toTag()))
-        }
-        val msg = Event.mapper.writeValueAsString(privTags)
-
-        AmberUtils.encrypt(msg, keyPair.pubKey.toHexKey(), "encrypt")
-        val encryptedContent = AmberUtils.content["encrypt"] ?: ""
-        AmberUtils.content.remove("encrypt")
-        if (encryptedContent.isBlank()) {
-            return
-        }
-
-        var event = if (note is AddressableNote) {
-            BookmarkListEvent.create(
-                "bookmark",
-                bookmarks?.taggedEvents() ?: emptyList(),
-                bookmarks?.taggedUsers() ?: emptyList(),
-                bookmarks?.taggedAddresses()?.plus(note.address) ?: listOf(note.address),
-                encryptedContent,
-                keyPair.pubKey.toHexKey()
-            )
-        } else {
-            BookmarkListEvent.create(
-                "bookmark",
-                bookmarks?.taggedEvents()?.plus(note.idHex) ?: listOf(note.idHex),
-                bookmarks?.taggedUsers() ?: emptyList(),
-                bookmarks?.taggedAddresses() ?: emptyList(),
-                encryptedContent,
-                keyPair.pubKey.toHexKey()
-            )
-        }
-        AmberUtils.openAmber(event)
-        val eventContent = AmberUtils.content[event.id] ?: ""
-        if (eventContent.isBlank()) {
-            return
-        }
-        event = BookmarkListEvent.create(event, encryptedContent)
-
-        Client.send(event)
-        LocalCache.consume(event)
-    }
-
-    fun addPublicBookmark(note: Note) {
-        if (!isWriteable()) return
-
-        val bookmarks = userProfile().latestBookmarkList
-
-        val event = if (note is AddressableNote) {
-            BookmarkListEvent.create(
-                "bookmark",
-                bookmarks?.taggedEvents() ?: emptyList(),
-                bookmarks?.taggedUsers() ?: emptyList(),
-                bookmarks?.taggedAddresses()?.plus(note.address) ?: listOf(note.address),
-
-                bookmarks?.privateTaggedEvents(privKey = keyPair.privKey!!) ?: emptyList(),
-                bookmarks?.privateTaggedUsers(privKey = keyPair.privKey!!) ?: emptyList(),
-                bookmarks?.privateTaggedAddresses(privKey = keyPair.privKey!!) ?: emptyList(),
-
-                keyPair.privKey!!
-            )
-        } else {
-            BookmarkListEvent.create(
-                "bookmark",
-                bookmarks?.taggedEvents()?.plus(note.idHex) ?: listOf(note.idHex),
-                bookmarks?.taggedUsers() ?: emptyList(),
-                bookmarks?.taggedAddresses() ?: emptyList(),
-
-                bookmarks?.privateTaggedEvents(privKey = keyPair.privKey!!) ?: emptyList(),
-                bookmarks?.privateTaggedUsers(privKey = keyPair.privKey!!) ?: emptyList(),
-                bookmarks?.privateTaggedAddresses(privKey = keyPair.privKey!!) ?: emptyList(),
-
-                keyPair.privKey!!
-            )
-        }
-
-        Client.send(event)
-        LocalCache.consume(event)
-    }
-
-    fun removePrivateBookmark(note: Note) {
-        if (!isWriteable()) return
-
-        val bookmarks = userProfile().latestBookmarkList
-
-        val event = if (note is AddressableNote) {
-            BookmarkListEvent.create(
-                "bookmark",
-                bookmarks?.taggedEvents() ?: emptyList(),
-                bookmarks?.taggedUsers() ?: emptyList(),
-                bookmarks?.taggedAddresses() ?: emptyList(),
-
-                bookmarks?.privateTaggedEvents(privKey = keyPair.privKey!!) ?: emptyList(),
-                bookmarks?.privateTaggedUsers(privKey = keyPair.privKey!!) ?: emptyList(),
-                bookmarks?.privateTaggedAddresses(privKey = keyPair.privKey!!)?.minus(note.address) ?: listOf(),
-
-                keyPair.privKey!!
-            )
-        } else {
-            BookmarkListEvent.create(
-                "bookmark",
-                bookmarks?.taggedEvents() ?: emptyList(),
-                bookmarks?.taggedUsers() ?: emptyList(),
-                bookmarks?.taggedAddresses() ?: emptyList(),
-
-                bookmarks?.privateTaggedEvents(privKey = keyPair.privKey!!)?.minus(note.idHex) ?: listOf(),
-                bookmarks?.privateTaggedUsers(privKey = keyPair.privKey!!) ?: emptyList(),
-                bookmarks?.privateTaggedAddresses(privKey = keyPair.privKey!!) ?: emptyList(),
-
-                keyPair.privKey!!
-            )
-        }
-
-        Client.send(event)
-        LocalCache.consume(event)
-    }
-
-    fun createAuthEvent(relay: Relay, challenge: String): RelayAuthEvent? {
-        if (!isWriteable() && !loginWithAmber) return null
-
-        var event = RelayAuthEvent.create(relay.url, challenge, keyPair.pubKey.toHexKey(), keyPair.privKey)
-        if (loginWithAmber) {
-            AmberUtils.openAmber(event)
-            val eventContent = AmberUtils.content[event.id] ?: ""
-            if (eventContent.isBlank()) {
-                return null
-            }
-            event = RelayAuthEvent.create(event, eventContent)
-        }
-
-        return event
-    }
-
-    fun removePublicBookmark(note: Note) {
-        if (!isWriteable()) return
-
-        val bookmarks = userProfile().latestBookmarkList
-
-        val event = if (note is AddressableNote) {
-            BookmarkListEvent.create(
-                "bookmark",
-                bookmarks?.taggedEvents()?.minus(note.address.toTag()) ?: emptyList(),
-                bookmarks?.taggedUsers() ?: emptyList(),
-                bookmarks?.taggedAddresses()?.minus(note.address),
-
-                bookmarks?.privateTaggedEvents(privKey = keyPair.privKey!!) ?: emptyList(),
-                bookmarks?.privateTaggedUsers(privKey = keyPair.privKey!!) ?: emptyList(),
-                bookmarks?.privateTaggedAddresses(privKey = keyPair.privKey!!) ?: emptyList(),
-
-                keyPair.privKey!!
-            )
-        } else {
-            BookmarkListEvent.create(
-                "bookmark",
-                bookmarks?.taggedEvents()?.minus(note.idHex),
-                bookmarks?.taggedUsers() ?: emptyList(),
-                bookmarks?.taggedAddresses() ?: emptyList(),
-
-                bookmarks?.privateTaggedEvents(privKey = keyPair.privKey!!) ?: emptyList(),
-                bookmarks?.privateTaggedUsers(privKey = keyPair.privKey!!) ?: emptyList(),
-                bookmarks?.privateTaggedAddresses(privKey = keyPair.privKey!!) ?: emptyList(),
-
-                keyPair.privKey!!
-            )
-        }
-
-        Client.send(event)
-        LocalCache.consume(event)
-    }
-
-    fun removePublicBookmark(note: Note, decryptedContent: String) {
-        val bookmarks = userProfile().latestBookmarkList
-
-        val privTags = mutableListOf<List<String>>()
-
-        val privEvents = bookmarks?.privateTaggedEvents(decryptedContent) ?: emptyList()
-        val privUsers = bookmarks?.privateTaggedUsers(decryptedContent) ?: emptyList()
-        val privAddresses = bookmarks?.privateTaggedAddresses(decryptedContent) ?: emptyList()
-
-        privEvents.forEach {
-            privTags.add(listOf("e", it))
-        }
-        privUsers.forEach {
-            privTags.add(listOf("p", it))
-        }
-        privAddresses.forEach {
-            privTags.add(listOf("a", it.toTag()))
-        }
-        val msg = Event.mapper.writeValueAsString(privTags)
-
-        AmberUtils.encrypt(msg, keyPair.pubKey.toHexKey(), "encrypt")
-        val encryptedContent = AmberUtils.content["encrypt"] ?: ""
-        AmberUtils.content.remove("encrypt")
-        if (encryptedContent.isBlank()) {
-            return
-        }
-
-        var event = if (note is AddressableNote) {
-            BookmarkListEvent.create(
-                "bookmark",
-                bookmarks?.taggedEvents() ?: emptyList(),
-                bookmarks?.taggedUsers() ?: emptyList(),
-                bookmarks?.taggedAddresses()?.minus(note.address),
-                encryptedContent,
-                keyPair.pubKey.toHexKey()
-            )
-        } else {
-            BookmarkListEvent.create(
-                "bookmark",
-                bookmarks?.taggedEvents()?.minus(note.idHex),
-                bookmarks?.taggedUsers() ?: emptyList(),
-                bookmarks?.taggedAddresses() ?: emptyList(),
-                encryptedContent,
-                keyPair.pubKey.toHexKey()
-            )
-        }
-
-        AmberUtils.openAmber(event)
-        val eventContent = AmberUtils.content[event.id] ?: ""
-        if (eventContent.isBlank()) {
-            return
-        }
-        event = BookmarkListEvent.create(event, eventContent)
-
-        Client.send(event)
-        LocalCache.consume(event)
-    }
-
-    fun isInPrivateBookmarks(note: Note): Boolean {
-        if (!isWriteable() && !loginWithAmber) return false
-
-        if (loginWithAmber) {
-            return if (note is AddressableNote) {
-                userProfile().latestBookmarkList?.privateTaggedAddresses(userProfile().latestBookmarkList?.decryptedContent ?: "")
-                    ?.contains(note.address) == true
-            } else {
-                userProfile().latestBookmarkList?.privateTaggedEvents(userProfile().latestBookmarkList?.decryptedContent ?: "")
-                    ?.contains(note.idHex) == true
-            }
-        } else {
-            return if (note is AddressableNote) {
-                userProfile().latestBookmarkList?.privateTaggedAddresses(keyPair.privKey!!)
-                    ?.contains(note.address) == true
-            } else {
-                userProfile().latestBookmarkList?.privateTaggedEvents(keyPair.privKey!!)
-                    ?.contains(note.idHex) == true
-            }
-        }
-    }
-
-    fun isInPublicBookmarks(note: Note): Boolean {
-        if (!isWriteable() && !loginWithAmber) return false
-
-        if (note is AddressableNote) {
-            return userProfile().latestBookmarkList?.taggedAddresses()?.contains(note.address) == true
-        } else {
-            return userProfile().latestBookmarkList?.taggedEvents()?.contains(note.idHex) == true
-        }
-    }
-
-    fun getBlockListNote(): AddressableNote {
-        val aTag = ATag(
-            PeopleListEvent.kind,
-            userProfile().pubkeyHex,
-            PeopleListEvent.blockList,
-            null
-        )
-        return LocalCache.getOrCreateAddressableNote(aTag)
-    }
-
-    fun getBlockList(): PeopleListEvent? {
-        return getBlockListNote().event as? PeopleListEvent
-    }
-
-    private fun migrateHiddenUsersIfNeeded(latestList: PeopleListEvent?): PeopleListEvent? {
-        if (latestList == null) return latestList
-
-        var returningList: PeopleListEvent = latestList
-
-        if (hiddenUsers.isNotEmpty()) {
-            returningList = PeopleListEvent.addUsers(returningList, hiddenUsers.toList(), true, keyPair.privKey!!)
-            hiddenUsers = emptySet()
-        }
-
-        return returningList
-    }
-
-    fun hideUser(pubkeyHex: String) {
-        val blockList = migrateHiddenUsersIfNeeded(getBlockList())
-        if (loginWithAmber) {
-            val id = blockList?.id
-            val encryptedContent = if (id == null) {
-                val privateTags = listOf(listOf("p", pubkeyHex))
-                val msg = Event.mapper.writeValueAsString(privateTags)
-
-                AmberUtils.encrypt(msg, keyPair.pubKey.toHexKey(), "encrypt")
-                val encryptedContent = AmberUtils.content["encrypted"] ?: ""
-                AmberUtils.content.remove("encrypted")
-                if (encryptedContent.isBlank()) return
-                encryptedContent
-            } else {
-                var decryptedContent = AmberUtils.cachedDecryptedContent[id]
-                if (decryptedContent == null) {
-                    AmberUtils.decrypt(blockList.content, keyPair.pubKey.toHexKey(), id)
-                    val content = AmberUtils.content[id] ?: ""
-                    if (content.isBlank()) return
-                    decryptedContent = content
-                }
-
-                val privateTags = blockList.privateTagsOrEmpty(decryptedContent).plus(element = listOf("p", pubkeyHex))
-                val msg = Event.mapper.writeValueAsString(privateTags)
-                AmberUtils.encrypt(msg, keyPair.pubKey.toHexKey(), id)
-                val eventContent = AmberUtils.content[id] ?: ""
-                if (eventContent.isBlank()) return
-                eventContent
-            }
-
-            var event = if (blockList != null) {
-                PeopleListEvent.addUser(
-                    earlierVersion = blockList,
-                    pubKeyHex = pubkeyHex,
-                    isPrivate = true,
-                    pubKey = keyPair.pubKey.toHexKey(),
-                    encryptedContent
-                )
-            } else {
-                PeopleListEvent.createListWithUser(
-                    name = PeopleListEvent.blockList,
-                    pubKeyHex = pubkeyHex,
-                    isPrivate = true,
-                    pubKey = keyPair.pubKey.toHexKey(),
-                    encryptedContent
-                )
-            }
-
-            AmberUtils.openAmber(event)
-            val eventContent = AmberUtils.content[event.id] ?: ""
-            if (eventContent.isBlank()) return
-            event = PeopleListEvent(
-                event.id,
-                event.pubKey,
-                event.createdAt,
-                event.tags,
-                event.content,
-                eventContent
-            )
-
-            Client.send(event)
-            LocalCache.consume(event)
-        } else {
-            val event = if (blockList != null) {
-                PeopleListEvent.addUser(
-                    earlierVersion = blockList,
-                    pubKeyHex = pubkeyHex,
-                    isPrivate = true,
-                    privateKey = keyPair.privKey!!
-                )
-            } else {
-                PeopleListEvent.createListWithUser(
-                    name = PeopleListEvent.blockList,
-                    pubKeyHex = pubkeyHex,
-                    isPrivate = true,
-                    privateKey = keyPair.privKey!!
-                )
-            }
-
-            Client.send(event)
-            LocalCache.consume(event)
-        }
-
-        live.invalidateData()
-        saveable.invalidateData()
-    }
-
-    fun showUser(pubkeyHex: String) {
-        val blockList = migrateHiddenUsersIfNeeded(getBlockList())
-
-        if (blockList != null) {
-            if (loginWithAmber) {
-                val content = blockList.content
-                val encryptedContent = if (content.isBlank()) {
-                    val privateTags = listOf(listOf("p", pubkeyHex))
-                    val msg = Event.mapper.writeValueAsString(privateTags)
-
-                    AmberUtils.encrypt(msg, keyPair.pubKey.toHexKey(), blockList.id)
-                    val eventContent = AmberUtils.content[blockList.id] ?: ""
-                    if (eventContent.isBlank()) return
-                    eventContent
-                } else {
-                    var decryptedContent = AmberUtils.cachedDecryptedContent[blockList.id]
-                    if (decryptedContent == null) {
-                        AmberUtils.decrypt(blockList.content, keyPair.pubKey.toHexKey(), blockList.id)
-                        val eventContent = AmberUtils.content[blockList.id] ?: ""
-                        if (eventContent.isBlank()) return
-                        decryptedContent = eventContent
-                    }
-                    val privateTags = blockList.privateTagsOrEmpty(decryptedContent).minus(element = listOf("p", pubkeyHex))
-                    val msg = Event.mapper.writeValueAsString(privateTags)
-                    AmberUtils.encrypt(msg, keyPair.pubKey.toHexKey(), blockList.id)
-                    val eventContent = AmberUtils.content[blockList.id] ?: ""
-                    if (eventContent.isBlank()) return
-                    eventContent
-                }
-
-                var event = PeopleListEvent.addUser(
-                    earlierVersion = blockList,
-                    pubKeyHex = pubkeyHex,
-                    isPrivate = true,
-                    pubKey = keyPair.pubKey.toHexKey(),
-                    encryptedContent
-                )
-
-                AmberUtils.openAmber(event)
-                val eventContent = AmberUtils.content[event.id] ?: ""
-                if (eventContent.isBlank()) return
-                event = PeopleListEvent.create(event, eventContent)
-
-                Client.send(event)
-                LocalCache.consume(event)
-            } else {
-                val event = PeopleListEvent.removeUser(
-                    earlierVersion = blockList,
-                    pubKeyHex = pubkeyHex,
-                    isPrivate = true,
-                    privateKey = keyPair.privKey!!
-                )
-
-                Client.send(event)
-                LocalCache.consume(event)
-            }
-        }
-
-        transientHiddenUsers = (transientHiddenUsers - pubkeyHex).toImmutableSet()
-        live.invalidateData()
-        saveable.invalidateData()
-    }
-
-    fun changeDefaultZapType(zapType: LnZapEvent.ZapType) {
-        defaultZapType = zapType
-        live.invalidateData()
-        saveable.invalidateData()
-    }
-
-    fun changeDefaultFileServer(server: ServersAvailable) {
-        defaultFileServer = server
-        live.invalidateData()
-        saveable.invalidateData()
-    }
-
-    fun changeDefaultHomeFollowList(name: String) {
-        defaultHomeFollowList = name
-        live.invalidateData()
-        saveable.invalidateData()
-    }
-
-    fun changeDefaultStoriesFollowList(name: String) {
-        defaultStoriesFollowList = name
-        live.invalidateData()
-        saveable.invalidateData()
-    }
-
-    fun changeDefaultNotificationFollowList(name: String) {
-        defaultNotificationFollowList = name
-        live.invalidateData()
-        saveable.invalidateData()
-    }
-
-    fun changeDefaultDiscoveryFollowList(name: String) {
-        defaultDiscoveryFollowList = name
-        live.invalidateData()
-        saveable.invalidateData()
-    }
-
-    fun changeZapAmounts(newAmounts: List<Long>) {
-        zapAmountChoices = newAmounts
-        live.invalidateData()
-        saveable.invalidateData()
-    }
-
-    fun changeReactionTypes(newTypes: List<String>) {
-        reactionChoices = newTypes
-        live.invalidateData()
-        saveable.invalidateData()
-    }
-
-    fun changeZapPaymentRequest(newServer: Nip47URI?) {
-        zapPaymentRequest = newServer
-        live.invalidateData()
-        saveable.invalidateData()
-    }
-
-    fun selectedUsersFollowList(listName: String?): Set<String>? {
-        if (listName == GLOBAL_FOLLOWS) return null
-        if (listName == KIND3_FOLLOWS) return userProfile().cachedFollowingKeySet()
-
-        val privKey = keyPair.privKey
-
-        return if (listName != null) {
-            val aTag = ATag(
-                PeopleListEvent.kind,
-                userProfile().pubkeyHex,
-                listName,
-                null
-            ).toTag()
-            val list = LocalCache.addressables[aTag]
-            if (list != null) {
-                val publicHexList = (list.event as? PeopleListEvent)?.bookmarkedPeople() ?: emptySet()
-                val privateHexList = privKey?.let {
-                    (list.event as? PeopleListEvent)?.privateTaggedUsers(it)
-                } ?: emptySet()
-
-                (publicHexList + privateHexList).toSet()
-            } else {
-                emptySet()
-            }
-        } else {
-            emptySet()
-        }
-    }
-
-    fun selectedTagsFollowList(listName: String?): Set<String>? {
-        if (listName == GLOBAL_FOLLOWS) return null
-        if (listName == KIND3_FOLLOWS) return userProfile().cachedFollowingTagSet()
-
-        val privKey = keyPair.privKey
-
-        return if (listName != null) {
-            val aTag = ATag(
-                PeopleListEvent.kind,
-                userProfile().pubkeyHex,
-                listName,
-                null
-            ).toTag()
-            val list = LocalCache.addressables[aTag]
-            if (list != null) {
-                val publicAddresses = list.event?.hashtags() ?: emptySet()
-                val privateAddresses = privKey?.let {
-                    (list.event as? GeneralListEvent)?.privateHashtags(it)
-                } ?: emptySet()
-
-                (publicAddresses + privateAddresses).toSet()
-            } else {
-                emptySet()
-            }
-        } else {
-            emptySet()
-        }
-    }
-
-    fun selectedGeohashesFollowList(listName: String?): Set<String>? {
-        if (listName == GLOBAL_FOLLOWS) return null
-        if (listName == KIND3_FOLLOWS) return userProfile().cachedFollowingGeohashSet()
-
-        val privKey = keyPair.privKey
-
-        return if (listName != null) {
-            val aTag = ATag(
-                PeopleListEvent.kind,
-                userProfile().pubkeyHex,
-                listName,
-                null
-            ).toTag()
-            val list = LocalCache.addressables[aTag]
-            if (list != null) {
-                val publicAddresses = list.event?.geohashes() ?: emptySet()
-                val privateAddresses = privKey?.let {
-                    (list.event as? GeneralListEvent)?.privateGeohashes(it)
-                } ?: emptySet()
-
-                (publicAddresses + privateAddresses).toSet()
-            } else {
-                emptySet()
-            }
-        } else {
-            emptySet()
-        }
-    }
-
-    fun selectedCommunitiesFollowList(listName: String?): Set<String>? {
-        if (listName == GLOBAL_FOLLOWS) return null
-        if (listName == KIND3_FOLLOWS) return userProfile().cachedFollowingCommunitiesSet()
-
-        val privKey = keyPair.privKey
-
-        return if (listName != null) {
-            val aTag = ATag(
-                PeopleListEvent.kind,
-                userProfile().pubkeyHex,
-                listName,
-                null
-            ).toTag()
-            val list = LocalCache.addressables[aTag]
-            if (list != null) {
-                val publicAddresses = list.event?.taggedAddresses()?.map { it.toTag() } ?: emptySet()
-                val privateAddresses = privKey?.let {
-                    (list.event as? GeneralListEvent)?.privateTaggedAddresses(it)?.map { it.toTag() }
-                } ?: emptySet()
-
-                (publicAddresses + privateAddresses).toSet()
-            } else {
-                emptySet()
-            }
-        } else {
-            emptySet()
-        }
-    }
-
-    fun selectedChatsFollowList(): Set<String> {
-        val contactList = userProfile().latestContactList
-        return contactList?.taggedEvents()?.toSet() ?: DefaultChannels
-    }
-
-    fun sendChangeChannel(name: String, about: String, picture: String, channel: Channel) {
-        if (!isWriteable() && !loginWithAmber) return
-
-        val metadata = ChannelCreateEvent.ChannelData(
-            name,
-            about,
-            picture
-        )
-
-        var event = ChannelMetadataEvent.create(
-            newChannelInfo = metadata,
-            originalChannelIdHex = channel.idHex,
-            keyPair = keyPair
-        )
-        if (loginWithAmber) {
-            AmberUtils.openAmber(event)
-            val eventContent = AmberUtils.content[event.id] ?: ""
-            if (eventContent.isBlank()) return
-            event = ChannelMetadataEvent.create(event, eventContent)
-        }
-
-        Client.send(event)
-        LocalCache.consume(event)
-
-        follow(channel)
-    }
-
-    fun unwrap(event: GiftWrapEvent): Event? {
-        if (!isWriteable() && !loginWithAmber) return null
-
-        if (loginWithAmber) {
-            var decryptedContent = AmberUtils.cachedDecryptedContent[event.id]
-            if (decryptedContent == null) {
-                AmberUtils.decrypt(event.content, event.pubKey, event.id, SignerType.NIP44_DECRYPT)
-            }
-            decryptedContent = AmberUtils.cachedDecryptedContent[event.id] ?: ""
-            if (decryptedContent.isEmpty()) return null
-            return event.cachedGift(keyPair.pubKey, decryptedContent)
-        }
-
-        return event.cachedGift(keyPair.privKey!!)
-    }
-
-    fun unseal(event: SealedGossipEvent): Event? {
-        if (!isWriteable() && !loginWithAmber) return null
-
-        if (loginWithAmber) {
-            var decryptedContent = AmberUtils.cachedDecryptedContent[event.id]
-            if (decryptedContent == null) {
-                AmberUtils.decrypt(event.content, event.pubKey, event.id, SignerType.NIP44_DECRYPT)
-            }
-            decryptedContent = AmberUtils.cachedDecryptedContent[event.id] ?: ""
-            if (decryptedContent.isEmpty()) return null
-            return event.cachedGossip(keyPair.pubKey, decryptedContent)
-        }
-
-        return event.cachedGossip(keyPair.privKey!!)
-    }
-
-    fun decryptContent(note: Note): String? {
-        val privKey = keyPair.privKey
-        val event = note.event
-        return if (event is PrivateDmEvent && privKey != null) {
-            event.plainContent(privKey, event.talkingWith(userProfile().pubkeyHex).hexToByteArray())
-        } else if (event is LnZapRequestEvent && privKey != null) {
-            decryptZapContentAuthor(note)?.content()
-        } else {
-            event?.content()
-        }
-    }
-
-    fun decryptContentWithAmber(note: Note): String? = with(Dispatchers.IO) {
-        val event = note.event
-        return when (event) {
-            is PrivateDmEvent -> {
-                if (AmberUtils.cachedDecryptedContent[event.id] == null) {
-                    AmberUtils.decryptDM(
-                        event.content,
-                        event.talkingWith(userProfile().pubkeyHex),
-                        event.id
-                    )
-                    AmberUtils.cachedDecryptedContent[event.id]
-                } else {
-                    AmberUtils.cachedDecryptedContent[event.id]
-                }
-            }
-            is LnZapRequestEvent -> {
-                decryptZapContentAuthor(note)?.content()
-            }
-            else -> {
-                event?.content()
-            }
-        }
-    }
-
-    fun decryptZapContentAuthor(note: Note): Event? {
-        val event = note.event
-        val loggedInPrivateKey = keyPair.privKey
-
-        if (loginWithAmber && event is LnZapRequestEvent && event.isPrivateZap()) {
-            val decryptedContent = AmberUtils.cachedDecryptedContent[event.id]
-            if (decryptedContent != null) {
-                return try {
-                    Event.fromJson(decryptedContent)
-                } catch (e: Exception) {
-                    null
-                }
-            }
-            AmberUtils.decryptZapEvent(event)
-            return null
-        }
-
-        return if (event is LnZapRequestEvent && loggedInPrivateKey != null && event.isPrivateZap()) {
-            val recipientPK = event.zappedAuthor().firstOrNull()
-            val recipientPost = event.zappedPost().firstOrNull()
-            if (recipientPK == userProfile().pubkeyHex) {
-                // if the receiver is logged in, these are the params.
-                val privateKeyToUse = loggedInPrivateKey
-                val pubkeyToUse = event.pubKey
-
-                event.getPrivateZapEvent(privateKeyToUse, pubkeyToUse)
-            } else {
-                // if the sender is logged in, these are the params
-                val altPubkeyToUse = recipientPK
-                val altPrivateKeyToUse = if (recipientPost != null) {
-                    LnZapRequestEvent.createEncryptionPrivateKey(
-                        loggedInPrivateKey.toHexKey(),
-                        recipientPost,
-                        event.createdAt
-                    )
-                } else if (recipientPK != null) {
-                    LnZapRequestEvent.createEncryptionPrivateKey(
-                        loggedInPrivateKey.toHexKey(),
-                        recipientPK,
-                        event.createdAt
-                    )
-                } else {
-                    null
-                }
-
-                try {
-                    if (altPrivateKeyToUse != null && altPubkeyToUse != null) {
-                        val altPubKeyFromPrivate = CryptoUtils.pubkeyCreate(altPrivateKeyToUse).toHexKey()
-
-                        if (altPubKeyFromPrivate == event.pubKey) {
-                            val result = event.getPrivateZapEvent(altPrivateKeyToUse, altPubkeyToUse)
-
-                            if (result == null) {
-                                Log.w(
-                                    "Private ZAP Decrypt",
-                                    "Fail to decrypt Zap from ${note.author?.toBestDisplayName()} ${note.idNote()}"
-                                )
-                            }
-                            result
-                        } else {
-                            null
-                        }
-                    } else {
-                        null
-                    }
-                } catch (e: Exception) {
-                    Log.e("Account", "Failed to create pubkey for ZapRequest ${event.id}", e)
-                    null
-                }
-            }
-        } else {
-            null
-        }
-    }
-
-    fun addDontTranslateFrom(languageCode: String) {
-        dontTranslateFrom = dontTranslateFrom.plus(languageCode)
-        liveLanguages.invalidateData()
-
-        saveable.invalidateData()
-    }
-
-    fun updateTranslateTo(languageCode: String) {
-        translateTo = languageCode
-        liveLanguages.invalidateData()
-
-        saveable.invalidateData()
-    }
-
-    fun prefer(source: String, target: String, preference: String) {
-        languagePreferences = languagePreferences + Pair("$source,$target", preference)
-        saveable.invalidateData()
-    }
-
-    fun preferenceBetween(source: String, target: String): String? {
-        return languagePreferences.get("$source,$target")
-    }
-
-    private fun updateContactListTo(newContactList: ContactListEvent?) {
-        if (newContactList == null || newContactList.tags.isEmpty()) return
-
-        // Events might be different objects, we have to compare their ids.
-        if (backupContactList?.id != newContactList.id) {
-            backupContactList = newContactList
-            saveable.invalidateData()
-        }
-    }
-
-    // Takes a User's relay list and adds the types of feeds they are active for.
-    fun activeRelays(): Array<Relay>? {
-        var usersRelayList = userProfile().latestContactList?.relays()?.map {
-            val localFeedTypes = localRelays.firstOrNull() { localRelay -> localRelay.url == it.key }?.feedTypes ?: FeedType.values().toSet()
-            Relay(it.key, it.value.read, it.value.write, localFeedTypes, proxy)
-        } ?: return null
-
-        // Ugly, but forces nostr.band as the only search-supporting relay today.
-        // TODO: Remove when search becomes more available.
-        val searchRelays = usersRelayList.filter { it.url.removeSuffix("/") in Constants.forcedRelaysForSearchSet }
-        val hasSearchRelay = usersRelayList.any { it.activeTypes.contains(FeedType.SEARCH) }
-        if (!hasSearchRelay && searchRelays.isEmpty()) {
-            usersRelayList = usersRelayList + Constants.forcedRelayForSearch.map {
-                Relay(
-                    it.url,
-                    it.read,
-                    it.write,
-                    it.feedTypes,
-                    proxy
-                )
-            }
-        }
-
-        return usersRelayList.toTypedArray()
-    }
-
-    fun convertLocalRelays(): Array<Relay> {
-        return localRelays.map {
-            Relay(it.url, it.read, it.write, it.feedTypes, proxy)
-        }.toTypedArray()
-    }
-
-    fun activeGlobalRelays(): Array<String> {
-        return (activeRelays() ?: convertLocalRelays()).filter { it.activeTypes.contains(FeedType.GLOBAL) }
-            .map { it.url }
-            .toTypedArray()
-    }
-
-    fun activeWriteRelays(): List<Relay> {
-        return (activeRelays() ?: convertLocalRelays()).filter { it.write }
-    }
-
-    fun reconnectIfRelaysHaveChanged() {
-        val newRelaySet = activeRelays() ?: convertLocalRelays()
-        if (!Client.isSameRelaySetConfig(newRelaySet)) {
-            Client.disconnect()
-            Client.connect(newRelaySet)
-            RelayPool.requestAndWatch()
-        }
-    }
-
-    fun isAllHidden(users: Set<HexKey>): Boolean {
-        return users.all { isHidden(it) }
-    }
-
-    fun isHidden(user: User) = isHidden(user.pubkeyHex)
-
-    fun isHidden(userHex: String): Boolean {
-        val blockList = getBlockList()
-        val decryptedContent = blockList?.decryptedContent ?: ""
-
-        if (loginWithAmber) {
-            if (decryptedContent.isBlank()) return false
-            return (blockList?.publicAndPrivateUsers(decryptedContent)?.contains(userHex) ?: false) || userHex in transientHiddenUsers
-        }
-        return (blockList?.publicAndPrivateUsers(keyPair.privKey)?.contains(userHex) ?: false) || userHex in transientHiddenUsers
-    }
-
-    fun followingKeySet(): Set<HexKey> {
-        return userProfile().cachedFollowingKeySet()
-    }
-
-    fun followingTagSet(): Set<HexKey> {
-        return userProfile().cachedFollowingTagSet()
-    }
-
-    fun isAcceptable(user: User): Boolean {
-        if (!warnAboutPostsWithReports) {
-            return !isHidden(user) && // if user hasn't hided this author
-                user.reportsBy(userProfile()).isEmpty() // if user has not reported this post
-        }
-        return !isHidden(user) && // if user hasn't hided this author
-            user.reportsBy(userProfile()).isEmpty() && // if user has not reported this post
-            user.countReportAuthorsBy(followingKeySet()) < 5
-    }
-
-    private fun isAcceptableDirect(note: Note): Boolean {
-        if (!warnAboutPostsWithReports) {
-            return !note.hasReportsBy(userProfile())
-        }
-        return !note.hasReportsBy(userProfile()) && // if user has not reported this post
-            note.countReportAuthorsBy(followingKeySet()) < 5 // if it has 5 reports by reliable users
-    }
-
-    fun isFollowing(user: User): Boolean {
-        return user.pubkeyHex in followingKeySet()
-    }
-
-    fun isFollowing(user: HexKey): Boolean {
-        return user in followingKeySet()
-    }
-
-    fun isAcceptable(note: Note): Boolean {
-        return note.author?.let { isAcceptable(it) } ?: true && // if user hasn't hided this author
-            isAcceptableDirect(note) &&
-            (
-                (note.event !is RepostEvent && note.event !is GenericRepostEvent) ||
-                    (note.replyTo?.firstOrNull { isAcceptableDirect(it) } != null)
-                ) // is not a reaction about a blocked post
-    }
-
-    fun getRelevantReports(note: Note): Set<Note> {
-        val followsPlusMe = userProfile().latestContactList?.verifiedFollowKeySetAndMe ?: emptySet()
-
-        val innerReports = if (note.event is RepostEvent || note.event is GenericRepostEvent) {
-            note.replyTo?.map { getRelevantReports(it) }?.flatten() ?: emptyList()
-        } else {
-            emptyList()
-        }
-
-        return (
-            note.reportsBy(followsPlusMe) +
-                (
-                    note.author?.reportsBy(followsPlusMe) ?: emptyList()
-                    ) + innerReports
-            ).toSet()
-    }
-
-    fun saveRelayList(value: List<RelaySetupInfo>) {
-        try {
-            localRelays = value.toSet()
-            return sendNewRelayList(value.associate { it.url to ContactListEvent.ReadWrite(it.read, it.write) })
-        } finally {
-            saveable.invalidateData()
-        }
-    }
-
-    fun setHideDeleteRequestDialog() {
-        hideDeleteRequestDialog = true
-        saveable.invalidateData()
-    }
-
-    fun setHideNIP24WarningDialog() {
-        hideNIP24WarningDialog = true
-        saveable.invalidateData()
-    }
-
-    fun setHideBlockAlertDialog() {
-        hideBlockAlertDialog = true
-        saveable.invalidateData()
-    }
-
-    fun updateShowSensitiveContent(show: Boolean?) {
-        showSensitiveContent = show
-        saveable.invalidateData()
-        live.invalidateData()
-    }
-
-    fun markAsRead(route: String, timestampInSecs: Long) {
-        val lastTime = lastReadPerRoute[route]
-        if (lastTime == null || timestampInSecs > lastTime) {
-            lastReadPerRoute = lastReadPerRoute + Pair(route, timestampInSecs)
-            saveable.invalidateData()
-            liveLastRead.invalidateData()
-        }
-    }
-
-    fun loadLastRead(route: String): Long {
-        return lastReadPerRoute[route] ?: 0
-    }
-
-    fun registerObservers() {
-        // Observes relays to restart connections
-        userProfile().live().relays.observeForever {
-            GlobalScope.launch(Dispatchers.IO) {
-                reconnectIfRelaysHaveChanged()
-            }
-        }
-
-        // saves contact list for the next time.
-        userProfile().live().follows.observeForever {
-            GlobalScope.launch(Dispatchers.IO) {
-                updateContactListTo(userProfile().latestContactList)
-            }
-        }
-
-        // imports transient blocks due to spam.
-        LocalCache.antiSpam.liveSpam.observeForever {
-            GlobalScope.launch(Dispatchers.IO) {
-                it.cache.spamMessages.snapshot().values.forEach {
-                    if (it.pubkeyHex !in transientHiddenUsers && it.duplicatedMessages.size >= 5) {
-                        if (it.pubkeyHex != userProfile().pubkeyHex && it.pubkeyHex !in followingKeySet()) {
-                            transientHiddenUsers = (transientHiddenUsers + it.pubkeyHex).toImmutableSet()
-                            live.invalidateData()
-                        }
-                    }
-                }
-            }
-        }
-    }
-
-    init {
-        Log.d("Init", "Account")
-        backupContactList?.let {
-            println("Loading saved contacts ${it.toJson()}")
-
-            if (userProfile().latestContactList == null) {
-                GlobalScope.launch(Dispatchers.IO) {
-                    LocalCache.consume(it)
-                }
-            }
-        }
-    }
-}
-
-class AccountLiveData(private val account: Account) : LiveData<AccountState>(AccountState(account)) {
-    // Refreshes observers in batches.
-    private val bundler = BundledUpdate(300, Dispatchers.Default)
-
-    fun invalidateData() {
-        bundler.invalidate() {
-            if (hasActiveObservers()) {
-                refresh()
-            }
-        }
-    }
-
-    fun refresh() {
-        postValue(AccountState(account))
-    }
-}
-
-@Immutable
-class AccountState(val account: Account)
+package com.vitorpamplona.amethyst.model
+
+import android.content.res.Resources
+import android.util.Log
+import androidx.compose.runtime.Immutable
+import androidx.compose.runtime.Stable
+import androidx.core.os.ConfigurationCompat
+import androidx.lifecycle.LiveData
+import androidx.lifecycle.distinctUntilChanged
+import com.vitorpamplona.amethyst.OptOutFromFilters
+import com.vitorpamplona.amethyst.service.AmberUtils
+import com.vitorpamplona.amethyst.service.FileHeader
+import com.vitorpamplona.amethyst.service.NostrLnZapPaymentResponseDataSource
+import com.vitorpamplona.amethyst.service.SignerType
+import com.vitorpamplona.amethyst.service.relays.Client
+import com.vitorpamplona.amethyst.service.relays.Constants
+import com.vitorpamplona.amethyst.service.relays.FeedType
+import com.vitorpamplona.amethyst.service.relays.Relay
+import com.vitorpamplona.amethyst.service.relays.RelayPool
+import com.vitorpamplona.amethyst.ui.components.BundledUpdate
+import com.vitorpamplona.amethyst.ui.note.combineWith
+import com.vitorpamplona.quartz.crypto.CryptoUtils
+import com.vitorpamplona.quartz.crypto.KeyPair
+import com.vitorpamplona.quartz.encoders.ATag
+import com.vitorpamplona.quartz.encoders.HexKey
+import com.vitorpamplona.quartz.encoders.hexToByteArray
+import com.vitorpamplona.quartz.encoders.toHexKey
+import com.vitorpamplona.quartz.events.*
+import kotlinx.collections.immutable.ImmutableSet
+import kotlinx.collections.immutable.persistentSetOf
+import kotlinx.collections.immutable.toImmutableSet
+import kotlinx.coroutines.DelicateCoroutinesApi
+import kotlinx.coroutines.Dispatchers
+import kotlinx.coroutines.GlobalScope
+import kotlinx.coroutines.launch
+import java.math.BigDecimal
+import java.net.Proxy
+import java.util.Locale
+
+val DefaultChannels = setOf(
+    "25e5c82273a271cb1a840d0060391a0bf4965cafeb029d5ab55350b418953fbb", // -> Anigma's Nostr
+    "42224859763652914db53052103f0b744df79dfc4efef7e950fc0802fc3df3c5" // -> Amethyst's Group
+)
+
+fun getLanguagesSpokenByUser(): Set<String> {
+    val languageList = ConfigurationCompat.getLocales(Resources.getSystem().getConfiguration())
+    val codedList = mutableSetOf<String>()
+    for (i in 0 until languageList.size()) {
+        languageList.get(i)?.let { codedList.add(it.language) }
+    }
+    return codedList
+}
+
+val GLOBAL_FOLLOWS = " Global " // This has spaces to avoid mixing with a potential NIP-51 list with the same name.
+val KIND3_FOLLOWS = " All Follows " // This has spaces to avoid mixing with a potential NIP-51 list with the same name.
+
+@OptIn(DelicateCoroutinesApi::class)
+@Stable
+class Account(
+    val keyPair: KeyPair,
+
+    var followingChannels: Set<String> = DefaultChannels, // deprecated
+    var followingCommunities: Set<String> = setOf(), // deprecated
+    var hiddenUsers: Set<String> = setOf(), // deprecated
+
+    var localRelays: Set<RelaySetupInfo> = Constants.defaultRelays.toSet(),
+    var dontTranslateFrom: Set<String> = getLanguagesSpokenByUser(),
+    var languagePreferences: Map<String, String> = mapOf(),
+    var translateTo: String = Locale.getDefault().language,
+    var zapAmountChoices: List<Long> = listOf(500L, 1000L, 5000L),
+    var reactionChoices: List<String> = listOf("+"),
+    var defaultZapType: LnZapEvent.ZapType = LnZapEvent.ZapType.PRIVATE,
+    var defaultFileServer: ServersAvailable = ServersAvailable.NOSTR_BUILD,
+    var defaultHomeFollowList: String = KIND3_FOLLOWS,
+    var defaultStoriesFollowList: String = GLOBAL_FOLLOWS,
+    var defaultNotificationFollowList: String = GLOBAL_FOLLOWS,
+    var defaultDiscoveryFollowList: String = GLOBAL_FOLLOWS,
+    var zapPaymentRequest: Nip47URI? = null,
+    var hideDeleteRequestDialog: Boolean = false,
+    var hideBlockAlertDialog: Boolean = false,
+    var hideNIP24WarningDialog: Boolean = false,
+    var backupContactList: ContactListEvent? = null,
+    var proxy: Proxy? = null,
+    var proxyPort: Int = 9050,
+    var showSensitiveContent: Boolean? = null,
+    var warnAboutPostsWithReports: Boolean = true,
+    var filterSpamFromStrangers: Boolean = true,
+    var lastReadPerRoute: Map<String, Long> = mapOf<String, Long>(),
+    var settings: Settings = Settings(),
+    var loginWithAmber: Boolean = false
+) {
+    var transientHiddenUsers: ImmutableSet<String> = persistentSetOf()
+
+    // Observers line up here.
+    val live: AccountLiveData = AccountLiveData(this)
+    val liveLanguages: AccountLiveData = AccountLiveData(this)
+    val liveLastRead: AccountLiveData = AccountLiveData(this)
+    val saveable: AccountLiveData = AccountLiveData(this)
+
+    @Immutable
+    data class LiveHiddenUsers(
+        val hiddenUsers: ImmutableSet<String>,
+        val spammers: ImmutableSet<String>,
+        val showSensitiveContent: Boolean?
+    )
+
+    val liveHiddenUsers: LiveData<LiveHiddenUsers> by lazy {
+        live.combineWith(getBlockListNote().live().metadata) { localLive, liveMuteListEvent ->
+            val blockList = liveMuteListEvent?.note?.event as? PeopleListEvent
+            if (loginWithAmber) {
+                val id = blockList?.id
+                if (id != null) {
+                    if (blockList.decryptedContent == null) {
+                        GlobalScope.launch(Dispatchers.IO) {
+                            val content = blockList.content
+                            if (content.isEmpty()) return@launch
+                            AmberUtils.decryptBlockList(
+                                content,
+                                keyPair.pubKey.toHexKey(),
+                                blockList.id()
+                            )
+                            blockList.decryptedContent = AmberUtils.cachedDecryptedContent[blockList.id]
+                            live.invalidateData()
+                        }
+
+                        LiveHiddenUsers(
+                            hiddenUsers = persistentSetOf(),
+                            spammers = localLive?.account?.transientHiddenUsers
+                                ?: persistentSetOf(),
+                            showSensitiveContent = showSensitiveContent
+                        )
+                    } else {
+                        blockList.decryptedContent = AmberUtils.cachedDecryptedContent[blockList.id]
+                        val liveBlockedUsers = blockList.publicAndPrivateUsers(blockList.decryptedContent ?: "")
+                        LiveHiddenUsers(
+                            hiddenUsers = liveBlockedUsers,
+                            spammers = localLive?.account?.transientHiddenUsers
+                                ?: persistentSetOf(),
+                            showSensitiveContent = showSensitiveContent
+                        )
+                    }
+                } else {
+                    LiveHiddenUsers(
+                        hiddenUsers = persistentSetOf(),
+                        spammers = localLive?.account?.transientHiddenUsers
+                            ?: persistentSetOf(),
+                        showSensitiveContent = showSensitiveContent
+                    )
+                }
+            } else {
+                val liveBlockedUsers = blockList?.publicAndPrivateUsers(keyPair.privKey)
+                LiveHiddenUsers(
+                    hiddenUsers = liveBlockedUsers ?: persistentSetOf(),
+                    spammers = localLive?.account?.transientHiddenUsers ?: persistentSetOf(),
+                    showSensitiveContent = showSensitiveContent
+                )
+            }
+        }.distinctUntilChanged()
+    }
+
+    var userProfileCache: User? = null
+
+    fun updateAutomaticallyStartPlayback(
+        automaticallyStartPlayback: ConnectivityType
+    ) {
+        settings.automaticallyStartPlayback = automaticallyStartPlayback
+        live.invalidateData()
+        saveable.invalidateData()
+    }
+
+    fun updateAutomaticallyShowUrlPreview(
+        automaticallyShowUrlPreview: ConnectivityType
+    ) {
+        settings.automaticallyShowUrlPreview = automaticallyShowUrlPreview
+        live.invalidateData()
+        saveable.invalidateData()
+    }
+
+    fun updateAutomaticallyShowImages(
+        automaticallyShowImages: ConnectivityType
+    ) {
+        settings.automaticallyShowImages = automaticallyShowImages
+        live.invalidateData()
+        saveable.invalidateData()
+    }
+
+    fun updateOptOutOptions(warnReports: Boolean, filterSpam: Boolean) {
+        warnAboutPostsWithReports = warnReports
+        filterSpamFromStrangers = filterSpam
+        OptOutFromFilters.start(warnAboutPostsWithReports, filterSpamFromStrangers)
+        if (!filterSpamFromStrangers) {
+            transientHiddenUsers = persistentSetOf()
+        }
+        live.invalidateData()
+        saveable.invalidateData()
+    }
+
+    fun userProfile(): User {
+        return userProfileCache ?: run {
+            val myUser: User = LocalCache.getOrCreateUser(keyPair.pubKey.toHexKey())
+            userProfileCache = myUser
+            myUser
+        }
+    }
+
+    fun isWriteable(): Boolean {
+        return keyPair.privKey != null
+    }
+
+    fun sendNewRelayList(relays: Map<String, ContactListEvent.ReadWrite>) {
+        if (!isWriteable() && !loginWithAmber) return
+
+        val contactList = userProfile().latestContactList
+
+        if (contactList != null && contactList.tags.isNotEmpty()) {
+            var event = ContactListEvent.updateRelayList(
+                earlierVersion = contactList,
+                relayUse = relays,
+                keyPair = keyPair
+            )
+
+            if (loginWithAmber) {
+                AmberUtils.openAmber(event)
+                val content = AmberUtils.content[event.id] ?: ""
+                if (content.isBlank()) {
+                    return
+                }
+                event = ContactListEvent.create(event, content)
+            }
+
+            Client.send(event)
+            LocalCache.consume(event)
+        } else {
+            var event = ContactListEvent.createFromScratch(
+                followUsers = listOf(),
+                followTags = listOf(),
+                followGeohashes = listOf(),
+                followCommunities = listOf(),
+                followEvents = DefaultChannels.toList(),
+                relayUse = relays,
+                keyPair = keyPair
+            )
+
+            if (loginWithAmber) {
+                AmberUtils.openAmber(event)
+                val content = AmberUtils.content[event.id]
+                if (content.isBlank()) {
+                    return
+                }
+                event = ContactListEvent.create(event, content)
+            }
+
+            // Keep this local to avoid erasing a good contact list.
+            // Client.send(event)
+            LocalCache.consume(event)
+        }
+    }
+
+    fun sendNewUserMetadata(toString: String, identities: List<IdentityClaim>) {
+        if (!isWriteable() && !loginWithAmber) return
+
+        var event = MetadataEvent.create(toString, identities, keyPair.pubKey.toHexKey(), keyPair.privKey)
+        if (loginWithAmber) {
+            val content = AmberUtils.content[event.id]
+            if (content.isBlank()) {
+                return
+            }
+            event = MetadataEvent.create(event, content)
+        }
+        Client.send(event)
+        LocalCache.consume(event)
+
+        return
+    }
+
+    fun reactionTo(note: Note, reaction: String): List<Note> {
+        return note.reactedBy(userProfile(), reaction)
+    }
+
+    fun hasBoosted(note: Note): Boolean {
+        return boostsTo(note).isNotEmpty()
+    }
+
+    fun boostsTo(note: Note): List<Note> {
+        return note.boostedBy(userProfile())
+    }
+
+    fun hasReacted(note: Note, reaction: String): Boolean {
+        return note.hasReacted(userProfile(), reaction)
+    }
+
+    fun reactTo(note: Note, reaction: String) {
+        if (!isWriteable() && !loginWithAmber) return
+
+        if (hasReacted(note, reaction)) {
+            // has already liked this note
+            return
+        }
+
+        if (note.event is ChatMessageEvent) {
+            val event = note.event as ChatMessageEvent
+            val users = event.recipientsPubKey().plus(event.pubKey).toSet().toList()
+
+            if (reaction.startsWith(":")) {
+                val emojiUrl = EmojiUrl.decode(reaction)
+                if (emojiUrl != null) {
+                    note.event?.let {
+                        if (loginWithAmber) {
+                            val senderPublicKey = keyPair.pubKey.toHexKey()
+
+                            var senderReaction = ReactionEvent.create(
+                                emojiUrl,
+                                it,
+                                keyPair
+                            )
+
+                            AmberUtils.openAmber(senderReaction)
+                            val reactionContent = AmberUtils.content[event.id]
+                            if (reactionContent.isBlank()) return
+                            senderReaction = ReactionEvent.create(senderReaction, reactionContent)
+
+                            val giftWraps = users.plus(senderPublicKey).map {
+                                val gossip = Gossip.create(senderReaction)
+                                val content = Gossip.toJson(gossip)
+                                AmberUtils.encrypt(content, it, gossip.id!!, SignerType.NIP44_ENCRYPT)
+                                val encryptedContent = AmberUtils.content[gossip.id]
+                                if (encryptedContent.isBlank()) return
+
+                                var sealedEvent = SealedGossipEvent.create(
+                                    encryptedContent = encryptedContent,
+                                    pubKey = senderPublicKey
+                                )
+                                AmberUtils.openAmber(sealedEvent)
+                                val eventContent = AmberUtils.content[sealedEvent.id] ?: ""
+                                if (eventContent.isBlank()) return
+                                sealedEvent = SealedGossipEvent.create(sealedEvent, eventContent)
+
+                                GiftWrapEvent.create(
+                                    event = sealedEvent,
+                                    recipientPubKey = it
+                                )
+                            }
+
+                            broadcastPrivately(giftWraps)
+                        } else {
+                            val giftWraps = NIP24Factory().createReactionWithinGroup(
+                                emojiUrl = emojiUrl,
+                                originalNote = it,
+                                to = users,
+                                from = keyPair
+                            )
+                            broadcastPrivately(giftWraps)
+                        }
+                    }
+
+                    return
+                }
+            }
+
+            note.event?.let {
+                if (loginWithAmber) {
+                    val senderPublicKey = keyPair.pubKey.toHexKey()
+
+                    var senderReaction = ReactionEvent.create(
+                        reaction,
+                        it,
+                        keyPair
+                    )
+
+                    AmberUtils.openAmber(senderReaction)
+                    val reactionContent = AmberUtils.content[senderReaction.id] ?: ""
+                    if (reactionContent.isBlank()) return
+                    senderReaction = ReactionEvent.create(senderReaction, reactionContent)
+
+                    val newUsers = users.plus(senderPublicKey)
+                    newUsers.forEach {
+                        val gossip = Gossip.create(senderReaction)
+                        val content = Gossip.toJson(gossip)
+                        AmberUtils.encrypt(content, it, gossip.id!!, SignerType.NIP44_ENCRYPT)
+                        val encryptedContent = AmberUtils.content[gossip.id]
+                        if (encryptedContent.isBlank()) return
+
+                        var sealedEvent = SealedGossipEvent.create(
+                            encryptedContent = encryptedContent,
+                            pubKey = senderPublicKey
+                        )
+                        AmberUtils.openAmber(sealedEvent)
+                        val sealedContent = AmberUtils.content[sealedEvent.id] ?: ""
+                        if (sealedContent.isBlank()) return
+                        sealedEvent = SealedGossipEvent.create(sealedEvent, sealedContent)
+
+                        val giftWraps = GiftWrapEvent.create(
+                            event = sealedEvent,
+                            recipientPubKey = it
+                        )
+
+                        broadcastPrivately(listOf(giftWraps))
+                    }
+                } else {
+                    val giftWraps = NIP24Factory().createReactionWithinGroup(
+                        content = reaction,
+                        originalNote = it,
+                        to = users,
+                        from = keyPair
+                    )
+
+                    broadcastPrivately(giftWraps)
+                }
+            }
+            return
+        } else {
+            if (reaction.startsWith(":")) {
+                val emojiUrl = EmojiUrl.decode(reaction)
+                if (emojiUrl != null) {
+                    note.event?.let {
+                        val event = ReactionEvent.create(emojiUrl, it, keyPair)
+                        if (loginWithAmber) {
+                            AmberUtils.signEvent(event)
+                        } else {
+                            Client.send(event)
+                            LocalCache.consume(event)
+                        }
+                    }
+
+                    return
+                }
+            }
+
+            note.event?.let {
+                val event = ReactionEvent.create(reaction, it, keyPair)
+                if (loginWithAmber) {
+                    AmberUtils.signEvent(event)
+                } else {
+                    Client.send(event)
+                    LocalCache.consume(event)
+                }
+            }
+        }
+    }
+
+    fun createZapRequestFor(note: Note, pollOption: Int?, message: String = "", zapType: LnZapEvent.ZapType, toUser: User?): LnZapRequestEvent? {
+        if (!isWriteable() && !loginWithAmber) return null
+
+        note.event?.let { event ->
+            if (loginWithAmber) {
+                when (zapType) {
+                    LnZapEvent.ZapType.ANONYMOUS -> {
+                        return LnZapRequestEvent.createAnonymous(
+                            event,
+                            userProfile().latestContactList?.relays()?.keys?.ifEmpty { null }
+                                ?: localRelays.map { it.url }.toSet(),
+                            pollOption,
+                            message
+                        )
+                    }
+                    LnZapEvent.ZapType.PUBLIC -> {
+                        val unsignedEvent = LnZapRequestEvent.createPublic(
+                            event,
+                            userProfile().latestContactList?.relays()?.keys?.ifEmpty { null }
+                                ?: localRelays.map { it.url }.toSet(),
+                            keyPair.pubKey.toHexKey(),
+                            pollOption,
+                            message
+                        )
+                        AmberUtils.openAmber(unsignedEvent)
+                        val content = AmberUtils.content[unsignedEvent.id] ?: ""
+                        if (content.isBlank()) return null
+
+                        return LnZapRequestEvent.create(
+                            unsignedEvent,
+                            content
+                        )
+                    }
+
+                    LnZapEvent.ZapType.PRIVATE -> {
+                        val unsignedEvent = LnZapRequestEvent.createPrivateZap(
+                            event,
+                            userProfile().latestContactList?.relays()?.keys?.ifEmpty { null }
+                                ?: localRelays.map { it.url }.toSet(),
+                            keyPair.pubKey.toHexKey(),
+                            pollOption,
+                            message
+                        )
+                        AmberUtils.openAmber(unsignedEvent, "event")
+                        val content = AmberUtils.content[unsignedEvent.id] ?: ""
+                        if (content.isBlank()) return null
+
+                        return Event.fromJson(content) as LnZapRequestEvent
+                    }
+                    else -> null
+                }
+            } else {
+                return LnZapRequestEvent.create(
+                    event,
+                    userProfile().latestContactList?.relays()?.keys?.ifEmpty { null }
+                        ?: localRelays.map { it.url }.toSet(),
+                    keyPair.privKey!!,
+                    pollOption,
+                    message,
+                    zapType,
+                    toUser?.pubkeyHex
+                )
+            }
+        }
+        return null
+    }
+
+    fun hasWalletConnectSetup(): Boolean {
+        return zapPaymentRequest != null
+    }
+
+    fun isNIP47Author(pubkeyHex: String?): Boolean {
+        val privKey = zapPaymentRequest?.secret?.hexToByteArray() ?: keyPair.privKey
+
+        if (privKey == null && !loginWithAmber) return false
+
+        if (privKey != null) {
+            val pubKey = CryptoUtils.pubkeyCreate(privKey).toHexKey()
+            return (pubKey == pubkeyHex)
+        }
+
+        return (keyPair.pubKey.toHexKey() == pubkeyHex)
+    }
+
+    fun decryptZapPaymentResponseEvent(zapResponseEvent: LnZapPaymentResponseEvent): Response? {
+        val myNip47 = zapPaymentRequest ?: return null
+
+        val privKey = myNip47.secret?.hexToByteArray() ?: keyPair.privKey
+        val pubKey = myNip47.pubKeyHex.hexToByteArray()
+
+        if (privKey == null && !loginWithAmber) return null
+
+        if (privKey != null) return zapResponseEvent.response(privKey, pubKey)
+
+        AmberUtils.decrypt(zapResponseEvent.content, pubKey.toHexKey(), zapResponseEvent.id)
+        val decryptedContent = AmberUtils.content[zapResponseEvent.id] ?: ""
+        if (decryptedContent.isBlank()) return null
+        return zapResponseEvent.response(decryptedContent)
+    }
+
+    fun calculateIfNoteWasZappedByAccount(zappedNote: Note?): Boolean {
+        return zappedNote?.isZappedBy(userProfile(), this) == true
+    }
+
+    fun calculateZappedAmount(zappedNote: Note?): BigDecimal {
+        val privKey = zapPaymentRequest?.secret?.hexToByteArray() ?: keyPair.privKey
+        val pubKey = zapPaymentRequest?.pubKeyHex?.hexToByteArray()
+        return zappedNote?.zappedAmount(privKey, pubKey) ?: BigDecimal.ZERO
+    }
+
+    fun sendZapPaymentRequestFor(bolt11: String, zappedNote: Note?, onResponse: (Response?) -> Unit) {
+        if (!isWriteable() && !loginWithAmber) return
+
+        zapPaymentRequest?.let { nip47 ->
+            val privateKey = if (loginWithAmber) nip47.secret?.hexToByteArray() else nip47.secret?.hexToByteArray() ?: keyPair.privKey
+            if (privateKey == null) return
+            val event = LnZapPaymentRequestEvent.create(bolt11, nip47.pubKeyHex, privateKey)
+
+            val wcListener = NostrLnZapPaymentResponseDataSource(
+                fromServiceHex = nip47.pubKeyHex,
+                toUserHex = event.pubKey,
+                replyingToHex = event.id,
+                authSigningKey = privateKey
+            )
+            wcListener.start()
+
+            LocalCache.consume(event, zappedNote) {
+                // After the response is received.
+                val privKey = nip47.secret?.hexToByteArray()
+                if (privKey != null) {
+                    onResponse(it.response(privKey, nip47.pubKeyHex.hexToByteArray()))
+                }
+            }
+
+            Client.send(event, nip47.relayUri, wcListener.feedTypes) {
+                wcListener.destroy()
+            }
+        }
+    }
+
+    fun createZapRequestFor(user: User): LnZapRequestEvent? {
+        return createZapRequestFor(user)
+    }
+
+    fun createZapRequestFor(userPubKeyHex: String, message: String = "", zapType: LnZapEvent.ZapType): LnZapRequestEvent? {
+        if (!isWriteable()) return null
+
+        return LnZapRequestEvent.create(
+            userPubKeyHex,
+            userProfile().latestContactList?.relays()?.keys?.ifEmpty { null } ?: localRelays.map { it.url }.toSet(),
+            keyPair.privKey!!,
+            message,
+            zapType
+        )
+    }
+
+    fun report(note: Note, type: ReportEvent.ReportType, content: String = "") {
+        if (!isWriteable() && !loginWithAmber) return
+
+        if (note.hasReacted(userProfile(), "⚠️")) {
+            // has already liked this note
+            return
+        }
+
+        note.event?.let {
+            var event = ReactionEvent.createWarning(it, keyPair)
+            if (loginWithAmber) {
+                AmberUtils.openAmber(event)
+                val eventContent = AmberUtils.content[event.id] ?: ""
+                if (eventContent.isBlank()) return
+                event = ReactionEvent(
+                    event.id,
+                    event.pubKey,
+                    event.createdAt,
+                    event.tags,
+                    event.content,
+                    eventContent
+                )
+            }
+            Client.send(event)
+            LocalCache.consume(event)
+        }
+
+        note.event?.let {
+            var event = ReportEvent.create(it, type, keyPair, content = content)
+            if (loginWithAmber) {
+                AmberUtils.openAmber(event)
+                val eventContent = AmberUtils.content[event.id] ?: ""
+                if (eventContent.isBlank()) return
+                event = ReportEvent(
+                    event.id,
+                    event.pubKey,
+                    event.createdAt,
+                    event.tags,
+                    event.content,
+                    eventContent
+                )
+            }
+            Client.send(event)
+            LocalCache.consume(event, null)
+        }
+    }
+
+    fun report(user: User, type: ReportEvent.ReportType) {
+        if (!isWriteable() && !loginWithAmber) return
+
+        if (user.hasReport(userProfile(), type)) {
+            // has already reported this note
+            return
+        }
+
+        var event = ReportEvent.create(user.pubkeyHex, type, keyPair)
+        if (loginWithAmber) {
+            AmberUtils.openAmber(event)
+            val eventContent = AmberUtils.content[event.id] ?: ""
+            if (eventContent.isBlank()) return
+            event = ReportEvent(
+                event.id,
+                event.pubKey,
+                event.createdAt,
+                event.tags,
+                event.content,
+                eventContent
+            )
+        }
+        Client.send(event)
+        LocalCache.consume(event, null)
+    }
+
+    fun delete(note: Note) {
+        return delete(listOf(note))
+    }
+
+    fun delete(notes: List<Note>) {
+        if (!isWriteable() && !loginWithAmber) return
+
+        val myNotes = notes.filter { it.author == userProfile() }.map { it.idHex }
+
+        if (myNotes.isNotEmpty()) {
+            val event = DeletionEvent.create(myNotes, keyPair)
+            if (loginWithAmber) {
+                AmberUtils.signEvent(event)
+            } else {
+                Client.send(event)
+                LocalCache.consume(event)
+            }
+        }
+    }
+
+    fun createHTTPAuthorization(url: String, method: String, body: String? = null): HTTPAuthorizationEvent? {
+        if (!isWriteable() && !loginWithAmber) return null
+
+        var event = HTTPAuthorizationEvent.create(url, method, body, keyPair)
+        if (loginWithAmber) {
+            AmberUtils.openAmber(event)
+            val eventContent = AmberUtils.content[event.id] ?: ""
+            if (eventContent.isBlank()) {
+                return null
+            }
+            event = HTTPAuthorizationEvent.create(event, eventContent)
+        }
+        return event
+    }
+
+    fun boost(note: Note) {
+        if (!isWriteable() && !loginWithAmber) return
+
+        if (note.hasBoostedInTheLast5Minutes(userProfile())) {
+            // has already bosted in the past 5mins
+            return
+        }
+
+        note.event?.let {
+            if (it.kind() == 1) {
+                val event = RepostEvent.create(it, keyPair)
+                if (loginWithAmber) {
+                    AmberUtils.signEvent(event)
+                } else {
+                    Client.send(event)
+                    LocalCache.consume(event)
+                }
+            } else {
+                val event = GenericRepostEvent.create(it, keyPair)
+                if (loginWithAmber) {
+                    AmberUtils.signEvent(event)
+                } else {
+                    Client.send(event)
+                    LocalCache.consume(event)
+                }
+            }
+        }
+    }
+
+    fun broadcast(note: Note) {
+        note.event?.let {
+            if (it is WrappedEvent && it.host != null) {
+                it.host?.let { hostEvent ->
+                    Client.send(hostEvent)
+                }
+            } else {
+                Client.send(it)
+            }
+        }
+    }
+
+    private fun migrateCommunitiesAndChannelsIfNeeded(latestContactList: ContactListEvent?): ContactListEvent? {
+        if (latestContactList == null) return latestContactList
+
+        var returningContactList: ContactListEvent = latestContactList
+
+        if (followingCommunities.isNotEmpty()) {
+            followingCommunities.forEach {
+                ATag.parse(it, null)?.let {
+                    if (loginWithAmber) {
+                        val unsignedEvent = ContactListEvent.followAddressableEvent(
+                            returningContactList,
+                            it,
+                            keyPair
+                        )
+                        AmberUtils.openAmber(unsignedEvent)
+                        val eventContent = AmberUtils.content[unsignedEvent.id] ?: ""
+                        returningContactList = if (eventContent.isBlank()) {
+                            latestContactList
+                        } else {
+                            ContactListEvent.create(unsignedEvent, eventContent)
+                        }
+                    } else {
+                        returningContactList = ContactListEvent.followAddressableEvent(
+                            returningContactList,
+                            it,
+                            keyPair
+                        )
+                    }
+                }
+            }
+            followingCommunities = emptySet()
+        }
+
+        if (followingChannels.isNotEmpty()) {
+            followingChannels.forEach {
+                returningContactList = ContactListEvent.followEvent(returningContactList, it, keyPair)
+            }
+            followingChannels = emptySet()
+        }
+
+        return returningContactList
+    }
+
+    fun follow(user: User) {
+        if (!isWriteable() && !loginWithAmber) return
+
+        val contactList = migrateCommunitiesAndChannelsIfNeeded(userProfile().latestContactList)
+
+        var event = if (contactList != null) {
+            ContactListEvent.followUser(contactList, user.pubkeyHex, keyPair)
+        } else {
+            ContactListEvent.createFromScratch(
+                followUsers = listOf(Contact(user.pubkeyHex, null)),
+                followTags = emptyList(),
+                followGeohashes = emptyList(),
+                followCommunities = emptyList(),
+                followEvents = DefaultChannels.toList(),
+                relayUse = Constants.defaultRelays.associate { it.url to ContactListEvent.ReadWrite(it.read, it.write) },
+                keyPair = keyPair
+            )
+        }
+
+        if (loginWithAmber) {
+            AmberUtils.openAmber(event)
+            val eventContent = AmberUtils.content[event.id] ?: ""
+            if (eventContent.isBlank()) {
+                return
+            }
+            event = ContactListEvent.create(event, eventContent)
+        }
+
+        Client.send(event)
+        LocalCache.consume(event)
+    }
+
+    fun follow(channel: Channel) {
+        if (!isWriteable() && !loginWithAmber) return
+
+        val contactList = migrateCommunitiesAndChannelsIfNeeded(userProfile().latestContactList)
+
+        var event = if (contactList != null) {
+            ContactListEvent.followEvent(contactList, channel.idHex, keyPair)
+        } else {
+            ContactListEvent.createFromScratch(
+                followUsers = emptyList(),
+                followTags = emptyList(),
+                followGeohashes = emptyList(),
+                followCommunities = emptyList(),
+                followEvents = DefaultChannels.toList().plus(channel.idHex),
+                relayUse = Constants.defaultRelays.associate { it.url to ContactListEvent.ReadWrite(it.read, it.write) },
+                keyPair = keyPair
+            )
+        }
+
+        if (loginWithAmber) {
+            AmberUtils.openAmber(event)
+            val eventContent = AmberUtils.content[event.id] ?: ""
+            if (eventContent.isBlank()) {
+                return
+            }
+            event = ContactListEvent.create(event, eventContent)
+        }
+
+        Client.send(event)
+        LocalCache.consume(event)
+    }
+
+    fun follow(community: AddressableNote) {
+        if (!isWriteable() && !loginWithAmber) return
+
+        val contactList = migrateCommunitiesAndChannelsIfNeeded(userProfile().latestContactList)
+
+        var event = if (contactList != null) {
+            ContactListEvent.followAddressableEvent(contactList, community.address, keyPair)
+        } else {
+            val relays = Constants.defaultRelays.associate { it.url to ContactListEvent.ReadWrite(it.read, it.write) }
+            ContactListEvent.createFromScratch(
+                followUsers = emptyList(),
+                followTags = emptyList(),
+                followGeohashes = emptyList(),
+                followCommunities = listOf(community.address),
+                followEvents = DefaultChannels.toList(),
+                relayUse = relays,
+                keyPair = keyPair
+            )
+        }
+
+        if (loginWithAmber) {
+            AmberUtils.openAmber(event)
+            val eventContent = AmberUtils.content[event.id] ?: ""
+            if (eventContent.isBlank()) {
+                return
+            }
+            event = ContactListEvent.create(event, eventContent)
+        }
+
+        Client.send(event)
+        LocalCache.consume(event)
+    }
+
+    fun followHashtag(tag: String) {
+        if (!isWriteable() && !loginWithAmber) return
+
+        val contactList = migrateCommunitiesAndChannelsIfNeeded(userProfile().latestContactList)
+
+        var event = if (contactList != null) {
+            ContactListEvent.followHashtag(
+                contactList,
+                tag,
+                keyPair
+            )
+        } else {
+            ContactListEvent.createFromScratch(
+                followUsers = emptyList(),
+                followTags = listOf(tag),
+                followGeohashes = emptyList(),
+                followCommunities = emptyList(),
+                followEvents = DefaultChannels.toList(),
+                relayUse = Constants.defaultRelays.associate { it.url to ContactListEvent.ReadWrite(it.read, it.write) },
+                keyPair = keyPair
+            )
+        }
+
+        if (loginWithAmber) {
+            AmberUtils.openAmber(event)
+            val eventContent = AmberUtils.content[event.id] ?: ""
+            if (eventContent.isBlank()) {
+                return
+            }
+            event = ContactListEvent.create(event, eventContent)
+        }
+
+        Client.send(event)
+        LocalCache.consume(event)
+    }
+
+    fun followGeohash(geohash: String) {
+        if (!isWriteable() && !loginWithAmber) return
+
+        val contactList = migrateCommunitiesAndChannelsIfNeeded(userProfile().latestContactList)
+
+        var event = if (contactList != null) {
+            ContactListEvent.followGeohash(
+                contactList,
+                geohash,
+                keyPair
+            )
+        } else {
+            ContactListEvent.createFromScratch(
+                followUsers = emptyList(),
+                followTags = emptyList(),
+                followGeohashes = listOf(geohash),
+                followCommunities = emptyList(),
+                followEvents = DefaultChannels.toList(),
+                relayUse = Constants.defaultRelays.associate { it.url to ContactListEvent.ReadWrite(it.read, it.write) },
+                keyPair = keyPair
+            )
+        }
+
+        if (loginWithAmber) {
+            AmberUtils.openAmber(event)
+            val eventContent = AmberUtils.content[event.id] ?: ""
+            if (eventContent.isBlank()) {
+                return
+            }
+            event = ContactListEvent.create(event, eventContent)
+        }
+
+        Client.send(event)
+        LocalCache.consume(event)
+    }
+
+    fun unfollow(user: User) {
+        if (!isWriteable() && !loginWithAmber) return
+
+        val contactList = migrateCommunitiesAndChannelsIfNeeded(userProfile().latestContactList)
+
+        if (contactList != null && contactList.tags.isNotEmpty()) {
+            var event = ContactListEvent.unfollowUser(
+                contactList,
+                user.pubkeyHex,
+                keyPair
+            )
+
+            if (loginWithAmber) {
+                AmberUtils.openAmber(event)
+                val eventContent = AmberUtils.content[event.id] ?: ""
+                if (eventContent.isBlank()) {
+                    return
+                }
+                event = ContactListEvent.create(event, eventContent)
+            }
+
+            Client.send(event)
+            LocalCache.consume(event)
+        }
+    }
+
+    fun unfollowHashtag(tag: String) {
+        if (!isWriteable() && !loginWithAmber) return
+
+        val contactList = migrateCommunitiesAndChannelsIfNeeded(userProfile().latestContactList)
+
+        if (contactList != null && contactList.tags.isNotEmpty()) {
+            var event = ContactListEvent.unfollowHashtag(
+                contactList,
+                tag,
+                keyPair
+            )
+
+            if (loginWithAmber) {
+                AmberUtils.openAmber(event)
+                val eventContent = AmberUtils.content[event.id] ?: ""
+                if (eventContent.isBlank()) {
+                    return
+                }
+                event = ContactListEvent.create(event, eventContent)
+            }
+
+            Client.send(event)
+            LocalCache.consume(event)
+        }
+    }
+
+    fun unfollowGeohash(geohash: String) {
+        if (!isWriteable() && !loginWithAmber) return
+
+        val contactList = migrateCommunitiesAndChannelsIfNeeded(userProfile().latestContactList)
+
+        if (contactList != null && contactList.tags.isNotEmpty()) {
+            var event = ContactListEvent.unfollowGeohash(
+                contactList,
+                geohash,
+                keyPair
+            )
+
+            if (loginWithAmber) {
+                AmberUtils.openAmber(event)
+                val eventContent = AmberUtils.content[event.id] ?: ""
+                if (eventContent.isBlank()) {
+                    return
+                }
+                event = ContactListEvent.create(event, eventContent)
+            }
+
+            Client.send(event)
+            LocalCache.consume(event)
+        }
+    }
+
+    fun unfollow(channel: Channel) {
+        if (!isWriteable() && !loginWithAmber) return
+
+        val contactList = migrateCommunitiesAndChannelsIfNeeded(userProfile().latestContactList)
+
+        if (contactList != null && contactList.tags.isNotEmpty()) {
+            var event = ContactListEvent.unfollowEvent(
+                contactList,
+                channel.idHex,
+                keyPair
+            )
+
+            if (loginWithAmber) {
+                AmberUtils.openAmber(event)
+                val eventContent = AmberUtils.content[event.id] ?: ""
+                if (eventContent.isBlank()) {
+                    return
+                }
+                event = ContactListEvent.create(event, eventContent)
+            }
+
+            Client.send(event)
+            LocalCache.consume(event)
+        }
+    }
+
+    fun unfollow(community: AddressableNote) {
+        if (!isWriteable() && !loginWithAmber) return
+
+        val contactList = migrateCommunitiesAndChannelsIfNeeded(userProfile().latestContactList)
+
+        if (contactList != null && contactList.tags.isNotEmpty()) {
+            var event = ContactListEvent.unfollowAddressableEvent(
+                contactList,
+                community.address,
+                keyPair
+            )
+
+            if (loginWithAmber) {
+                AmberUtils.openAmber(event)
+                val eventContent = AmberUtils.content[event.id] ?: ""
+                if (eventContent.isBlank()) {
+                    return
+                }
+                event = ContactListEvent.create(event, eventContent)
+            }
+
+            Client.send(event)
+            LocalCache.consume(event)
+        }
+    }
+
+    fun createNip95(byteArray: ByteArray, headerInfo: FileHeader): Pair<FileStorageEvent, FileStorageHeaderEvent>? {
+        if (!isWriteable() && !loginWithAmber) return null
+
+        if (loginWithAmber) {
+            val unsignedData = FileStorageEvent.create(
+                mimeType = headerInfo.mimeType ?: "",
+                data = byteArray,
+                pubKey = keyPair.pubKey.toHexKey()
+            )
+
+            AmberUtils.openAmber(unsignedData)
+            val eventContent = AmberUtils.content[unsignedData.id] ?: ""
+            if (eventContent.isBlank()) return null
+            val data = FileStorageEvent(
+                unsignedData.id,
+                unsignedData.pubKey,
+                unsignedData.createdAt,
+                unsignedData.tags,
+                unsignedData.content,
+                eventContent
+            )
+
+            val unsignedEvent = FileStorageHeaderEvent.create(
+                data,
+                mimeType = headerInfo.mimeType,
+                hash = headerInfo.hash,
+                size = headerInfo.size.toString(),
+                dimensions = headerInfo.dim,
+                blurhash = headerInfo.blurHash,
+                description = headerInfo.description,
+                sensitiveContent = headerInfo.sensitiveContent,
+                pubKey = keyPair.pubKey.toHexKey()
+            )
+
+            AmberUtils.openAmber(unsignedEvent)
+            val unsignedEventContent = AmberUtils.content[unsignedEvent.id] ?: ""
+            if (unsignedEventContent.isBlank()) return null
+            val signedEvent = FileStorageHeaderEvent(
+                unsignedEvent.id,
+                unsignedEvent.pubKey,
+                unsignedEvent.createdAt,
+                unsignedEvent.tags,
+                unsignedEvent.content,
+                unsignedEventContent
+            )
+
+            return Pair(data, signedEvent)
+        } else {
+            val data = FileStorageEvent.create(
+                mimeType = headerInfo.mimeType ?: "",
+                data = byteArray,
+                privateKey = keyPair.privKey!!
+            )
+
+            val signedEvent = FileStorageHeaderEvent.create(
+                data,
+                mimeType = headerInfo.mimeType,
+                hash = headerInfo.hash,
+                size = headerInfo.size.toString(),
+                dimensions = headerInfo.dim,
+                blurhash = headerInfo.blurHash,
+                description = headerInfo.description,
+                sensitiveContent = headerInfo.sensitiveContent,
+                privateKey = keyPair.privKey!!
+            )
+
+            return Pair(data, signedEvent)
+        }
+    }
+
+    fun sendNip95(data: FileStorageEvent, signedEvent: FileStorageHeaderEvent, relayList: List<Relay>? = null): Note? {
+        if (!isWriteable() && !loginWithAmber) return null
+
+        Client.send(data, relayList = relayList)
+        LocalCache.consume(data, null)
+
+        Client.send(signedEvent, relayList = relayList)
+        LocalCache.consume(signedEvent, null)
+
+        return LocalCache.notes[signedEvent.id]
+    }
+
+    private fun sendHeader(signedEvent: FileHeaderEvent, relayList: List<Relay>? = null): Note? {
+        Client.send(signedEvent, relayList = relayList)
+        LocalCache.consume(signedEvent, null)
+
+        return LocalCache.notes[signedEvent.id]
+    }
+
+    fun sendHeader(headerInfo: FileHeader, relayList: List<Relay>? = null): Note? {
+        if (!isWriteable() && !loginWithAmber) return null
+
+        if (loginWithAmber) {
+            val unsignedEvent = FileHeaderEvent.create(
+                url = headerInfo.url,
+                mimeType = headerInfo.mimeType,
+                hash = headerInfo.hash,
+                size = headerInfo.size.toString(),
+                dimensions = headerInfo.dim,
+                blurhash = headerInfo.blurHash,
+                description = headerInfo.description,
+                sensitiveContent = headerInfo.sensitiveContent,
+                keyPair = keyPair
+            )
+            AmberUtils.openAmber(unsignedEvent)
+            val eventContent = AmberUtils.content[unsignedEvent.id] ?: ""
+            if (eventContent.isBlank()) return null
+            val signedEvent = FileHeaderEvent(
+                unsignedEvent.id,
+                unsignedEvent.pubKey,
+                unsignedEvent.createdAt,
+                unsignedEvent.tags,
+                unsignedEvent.content,
+                eventContent
+            )
+
+            return sendHeader(signedEvent, relayList = relayList)
+        } else {
+            val signedEvent = FileHeaderEvent.create(
+                url = headerInfo.url,
+                mimeType = headerInfo.mimeType,
+                hash = headerInfo.hash,
+                size = headerInfo.size.toString(),
+                dimensions = headerInfo.dim,
+                blurhash = headerInfo.blurHash,
+                description = headerInfo.description,
+                sensitiveContent = headerInfo.sensitiveContent,
+                keyPair = keyPair
+            )
+
+            return sendHeader(signedEvent, relayList = relayList)
+        }
+    }
+
+    fun sendPost(
+        message: String,
+        replyTo: List<Note>?,
+        mentions: List<User>?,
+        tags: List<String>? = null,
+        zapReceiver: List<ZapSplitSetup>? = null,
+        wantsToMarkAsSensitive: Boolean,
+        zapRaiserAmount: Long? = null,
+        replyingTo: String?,
+        root: String?,
+        directMentions: Set<HexKey>,
+        relayList: List<Relay>? = null,
+        geohash: String? = null
+    ) {
+        if (!isWriteable() && !loginWithAmber) return
+
+        val repliesToHex = replyTo?.filter { it.address() == null }?.map { it.idHex }
+        val mentionsHex = mentions?.map { it.pubkeyHex }
+        val addresses = replyTo?.mapNotNull { it.address() }
+
+        var signedEvent = TextNoteEvent.create(
+            msg = message,
+            replyTos = repliesToHex,
+            mentions = mentionsHex,
+            addresses = addresses,
+            extraTags = tags,
+            zapReceiver = zapReceiver,
+            markAsSensitive = wantsToMarkAsSensitive,
+            zapRaiserAmount = zapRaiserAmount,
+            replyingTo = replyingTo,
+            root = root,
+            directMentions = directMentions,
+            geohash = geohash,
+            keyPair = keyPair
+        )
+
+        if (loginWithAmber) {
+            AmberUtils.openAmber(signedEvent)
+            val eventContent = AmberUtils.content[signedEvent.id] ?: ""
+            if (eventContent.isBlank()) {
+                return
+            }
+            signedEvent = TextNoteEvent.create(signedEvent, eventContent)
+        }
+
+        Client.send(signedEvent, relayList = relayList)
+        LocalCache.consume(signedEvent)
+
+        // broadcast replied notes
+        replyingTo?.let {
+            LocalCache.getNoteIfExists(replyingTo)?.event?.let {
+                Client.send(it, relayList = relayList)
+            }
+        }
+        replyTo?.forEach {
+            it.event?.let {
+                Client.send(it, relayList = relayList)
+            }
+        }
+        addresses?.forEach {
+            LocalCache.getAddressableNoteIfExists(it.toTag())?.event?.let {
+                Client.send(it, relayList = relayList)
+            }
+        }
+    }
+
+    fun sendPoll(
+        message: String,
+        replyTo: List<Note>?,
+        mentions: List<User>?,
+        pollOptions: Map<Int, String>,
+        valueMaximum: Int?,
+        valueMinimum: Int?,
+        consensusThreshold: Int?,
+        closedAt: Int?,
+        zapReceiver: List<ZapSplitSetup>? = null,
+        wantsToMarkAsSensitive: Boolean,
+        zapRaiserAmount: Long? = null,
+        relayList: List<Relay>? = null,
+        geohash: String? = null
+    ) {
+        if (!isWriteable() && !loginWithAmber) return
+
+        val repliesToHex = replyTo?.map { it.idHex }
+        val mentionsHex = mentions?.map { it.pubkeyHex }
+        val addresses = replyTo?.mapNotNull { it.address() }
+
+        var signedEvent = PollNoteEvent.create(
+            msg = message,
+            replyTos = repliesToHex,
+            mentions = mentionsHex,
+            addresses = addresses,
+            pubKey = keyPair.pubKey.toHexKey(),
+            privateKey = keyPair.privKey,
+            pollOptions = pollOptions,
+            valueMaximum = valueMaximum,
+            valueMinimum = valueMinimum,
+            consensusThreshold = consensusThreshold,
+            closedAt = closedAt,
+            zapReceiver = zapReceiver,
+            markAsSensitive = wantsToMarkAsSensitive,
+            zapRaiserAmount = zapRaiserAmount,
+            geohash = geohash
+        )
+        // println("Sending new PollNoteEvent: %s".format(signedEvent.toJson()))
+
+        if (loginWithAmber) {
+            AmberUtils.openAmber(signedEvent)
+            val eventContent = AmberUtils.content[signedEvent.id] ?: ""
+            if (eventContent.isBlank()) {
+                return
+            }
+            signedEvent = PollNoteEvent.create(signedEvent, eventContent)
+        }
+
+        Client.send(signedEvent, relayList = relayList)
+        LocalCache.consume(signedEvent)
+
+        replyTo?.forEach {
+            it.event?.let {
+                Client.send(it, relayList = relayList)
+            }
+        }
+        addresses?.forEach {
+            LocalCache.getAddressableNoteIfExists(it.toTag())?.event?.let {
+                Client.send(it, relayList = relayList)
+            }
+        }
+    }
+
+    fun sendChannelMessage(message: String, toChannel: String, replyTo: List<Note>?, mentions: List<User>?, zapReceiver: List<ZapSplitSetup>? = null, wantsToMarkAsSensitive: Boolean, zapRaiserAmount: Long? = null, geohash: String? = null) {
+        if (!isWriteable()) return
+
+        // val repliesToHex = listOfNotNull(replyingTo?.idHex).ifEmpty { null }
+        val repliesToHex = replyTo?.map { it.idHex }
+        val mentionsHex = mentions?.map { it.pubkeyHex }
+
+        var signedEvent = ChannelMessageEvent.create(
+            message = message,
+            channel = toChannel,
+            replyTos = repliesToHex,
+            mentions = mentionsHex,
+            zapReceiver = zapReceiver,
+            markAsSensitive = wantsToMarkAsSensitive,
+            zapRaiserAmount = zapRaiserAmount,
+            geohash = geohash,
+            keyPair = keyPair
+        )
+
+        if (loginWithAmber) {
+            AmberUtils.openAmber(signedEvent)
+            val eventContent = AmberUtils.content[signedEvent.id] ?: ""
+            if (eventContent.isBlank()) {
+                return
+            }
+            signedEvent = ChannelMessageEvent.create(signedEvent, eventContent)
+        }
+
+        Client.send(signedEvent)
+        LocalCache.consume(signedEvent, null)
+    }
+
+    fun sendLiveMessage(message: String, toChannel: ATag, replyTo: List<Note>?, mentions: List<User>?, zapReceiver: List<ZapSplitSetup>? = null, wantsToMarkAsSensitive: Boolean, zapRaiserAmount: Long? = null, geohash: String? = null) {
+        if (!isWriteable()) return
+
+        // val repliesToHex = listOfNotNull(replyingTo?.idHex).ifEmpty { null }
+        val repliesToHex = replyTo?.map { it.idHex }
+        val mentionsHex = mentions?.map { it.pubkeyHex }
+
+        var signedEvent = LiveActivitiesChatMessageEvent.create(
+            message = message,
+            activity = toChannel,
+            replyTos = repliesToHex,
+            mentions = mentionsHex,
+            zapReceiver = zapReceiver,
+            markAsSensitive = wantsToMarkAsSensitive,
+            zapRaiserAmount = zapRaiserAmount,
+            geohash = geohash,
+            keyPair = keyPair
+        )
+
+        if (loginWithAmber) {
+            AmberUtils.openAmber(signedEvent)
+            val eventContent = AmberUtils.content[signedEvent.id] ?: ""
+            if (eventContent.isBlank()) {
+                return
+            }
+            signedEvent = LiveActivitiesChatMessageEvent.create(signedEvent, eventContent)
+        }
+
+        Client.send(signedEvent)
+        LocalCache.consume(signedEvent, null)
+    }
+
+    fun sendPrivateMessage(message: String, toUser: User, replyingTo: Note? = null, mentions: List<User>?, zapReceiver: List<ZapSplitSetup>? = null, wantsToMarkAsSensitive: Boolean, zapRaiserAmount: Long? = null, geohash: String? = null) {
+        sendPrivateMessage(message, toUser.pubkeyHex, replyingTo, mentions, zapReceiver, wantsToMarkAsSensitive, zapRaiserAmount, geohash)
+    }
+
+    fun sendPrivateMessage(message: String, toUser: HexKey, replyingTo: Note? = null, mentions: List<User>?, zapReceiver: List<ZapSplitSetup>? = null, wantsToMarkAsSensitive: Boolean, zapRaiserAmount: Long? = null, geohash: String? = null) {
+        if (!isWriteable()) return
+
+        val repliesToHex = listOfNotNull(replyingTo?.idHex).ifEmpty { null }
+        val mentionsHex = mentions?.map { it.pubkeyHex }
+
+        var localMessage = message
+        if (loginWithAmber) {
+            AmberUtils.encrypt(localMessage, toUser, "encrypt")
+            val eventContent = AmberUtils.content["encrypt"] ?: ""
+            if (eventContent.isBlank()) return
+            localMessage = eventContent
+            AmberUtils.content.remove("encrypt")
+        }
+
+        var signedEvent = PrivateDmEvent.create(
+            recipientPubKey = toUser.hexToByteArray(),
+            publishedRecipientPubKey = toUser.hexToByteArray(),
+            msg = localMessage,
+            replyTos = repliesToHex,
+            mentions = mentionsHex,
+            zapReceiver = zapReceiver,
+            markAsSensitive = wantsToMarkAsSensitive,
+            zapRaiserAmount = zapRaiserAmount,
+            geohash = geohash,
+            keyPair = keyPair,
+            advertiseNip18 = false
+        )
+
+        if (loginWithAmber) {
+            AmberUtils.openAmber(signedEvent)
+            val eventContent = AmberUtils.content[signedEvent.id] ?: ""
+            if (eventContent.isBlank()) {
+                return
+            }
+            signedEvent = PrivateDmEvent.create(signedEvent, eventContent)
+        }
+
+        Client.send(signedEvent)
+        LocalCache.consume(signedEvent, null)
+    }
+
+    fun sendNIP24PrivateMessage(
+        message: String,
+        toUsers: List<HexKey>,
+        subject: String? = null,
+        replyingTo: Note? = null,
+        mentions: List<User>?,
+        zapReceiver: List<ZapSplitSetup>? = null,
+        wantsToMarkAsSensitive: Boolean,
+        zapRaiserAmount: Long? = null,
+        geohash: String? = null
+    ) {
+        if (!isWriteable() && !loginWithAmber) return
+
+        val repliesToHex = listOfNotNull(replyingTo?.idHex).ifEmpty { null }
+        val mentionsHex = mentions?.map { it.pubkeyHex }
+
+        if (loginWithAmber) {
+            var chatMessageEvent = ChatMessageEvent.create(
+                msg = message,
+                to = toUsers,
+                keyPair = keyPair,
+                subject = subject,
+                replyTos = repliesToHex,
+                mentions = mentionsHex,
+                zapReceiver = zapReceiver,
+                markAsSensitive = wantsToMarkAsSensitive,
+                zapRaiserAmount = zapRaiserAmount,
+                geohash = geohash
+            )
+
+            AmberUtils.openAmber(chatMessageEvent)
+            val eventContent = AmberUtils.content[chatMessageEvent.id] ?: ""
+            if (eventContent.isBlank()) return
+            chatMessageEvent = ChatMessageEvent.create(chatMessageEvent, eventContent)
+            val senderPublicKey = keyPair.pubKey.toHexKey()
+            toUsers.plus(senderPublicKey).toSet().forEach {
+                val gossip = Gossip.create(chatMessageEvent)
+                val content = Gossip.toJson(gossip)
+                AmberUtils.encrypt(content, it, gossip.id!!, SignerType.NIP44_ENCRYPT)
+                val gossipContent = AmberUtils.content[gossip.id] ?: ""
+                if (gossipContent.isNotBlank()) {
+                    var sealedEvent = SealedGossipEvent.create(
+                        encryptedContent = gossipContent,
+                        pubKey = senderPublicKey
+                    )
+                    AmberUtils.openAmber(sealedEvent)
+                    val sealedEventContent = AmberUtils.content[sealedEvent.id] ?: ""
+                    if (sealedEventContent.isBlank()) return
+                    sealedEvent = SealedGossipEvent.create(sealedEvent, sealedEventContent)
+
+                    val giftWraps = GiftWrapEvent.create(
+                        event = sealedEvent,
+                        recipientPubKey = it
+                    )
+                    broadcastPrivately(listOf(giftWraps))
+                }
+            }
+        } else {
+            val signedEvents = NIP24Factory().createMsgNIP24(
+                msg = message,
+                to = toUsers,
+                subject = subject,
+                replyTos = repliesToHex,
+                mentions = mentionsHex,
+                zapReceiver = zapReceiver,
+                markAsSensitive = wantsToMarkAsSensitive,
+                zapRaiserAmount = zapRaiserAmount,
+                geohash = geohash,
+                keyPair = keyPair
+            )
+
+            broadcastPrivately(signedEvents)
+        }
+    }
+
+    fun broadcastPrivately(signedEvents: List<GiftWrapEvent>) {
+        signedEvents.forEach {
+            Client.send(it)
+
+            // Only keep in cache the GiftWrap for the account.
+            if (it.recipientPubKey() == keyPair.pubKey.toHexKey()) {
+                if (loginWithAmber) {
+                    AmberUtils.decrypt(it.content, it.pubKey, it.id, SignerType.NIP44_DECRYPT)
+                    val decryptedContent = AmberUtils.cachedDecryptedContent[it.id] ?: ""
+                    if (decryptedContent.isEmpty()) return
+                    it.cachedGift(keyPair.pubKey, decryptedContent)?.let { cached ->
+                        if (cached is SealedGossipEvent) {
+                            AmberUtils.decrypt(cached.content, cached.pubKey, cached.id, SignerType.NIP44_DECRYPT)
+                            val localDecryptedContent = AmberUtils.cachedDecryptedContent[cached.id] ?: ""
+                            if (localDecryptedContent.isEmpty()) return
+                            cached.cachedGossip(keyPair.pubKey, localDecryptedContent)?.let { gossip ->
+                                LocalCache.justConsume(gossip, null)
+                            }
+                        } else {
+                            LocalCache.justConsume(it, null)
+                        }
+                    }
+                } else {
+                    it.cachedGift(keyPair.privKey!!)?.let {
+                        if (it is SealedGossipEvent) {
+                            it.cachedGossip(keyPair.privKey!!)?.let {
+                                LocalCache.justConsume(it, null)
+                            }
+                        } else {
+                            LocalCache.justConsume(it, null)
+                        }
+                    }
+                }
+
+                LocalCache.consume(it, null)
+            }
+        }
+    }
+
+    fun sendCreateNewChannel(name: String, about: String, picture: String) {
+        if (!isWriteable() && !loginWithAmber) return
+
+        val metadata = ChannelCreateEvent.ChannelData(
+            name,
+            about,
+            picture
+        )
+
+        var event = ChannelCreateEvent.create(
+            channelInfo = metadata,
+            keyPair = keyPair
+        )
+
+        if (loginWithAmber) {
+            AmberUtils.openAmber(event)
+            val eventContent = AmberUtils.content[event.id] ?: ""
+            if (eventContent.isBlank()) {
+                return
+            }
+            event = ChannelCreateEvent.create(event, eventContent)
+        }
+
+        Client.send(event)
+        LocalCache.consume(event)
+
+        LocalCache.getChannelIfExists(event.id)?.let {
+            follow(it)
+        }
+    }
+
+    fun updateStatus(oldStatus: AddressableNote, newStatus: String) {
+        if (!isWriteable() && !loginWithAmber) return
+        val oldEvent = oldStatus.event as? StatusEvent ?: return
+
+        var event = StatusEvent.update(oldEvent, newStatus, keyPair)
+        if (loginWithAmber) {
+            AmberUtils.openAmber(event)
+            val eventContent = AmberUtils.content[event.id] ?: ""
+            if (eventContent.isBlank()) {
+                return
+            }
+            event = StatusEvent.create(event, eventContent)
+        }
+        Client.send(event)
+        LocalCache.consume(event, null)
+    }
+
+    fun createStatus(newStatus: String) {
+        if (!isWriteable() && !loginWithAmber) return
+
+        var event = StatusEvent.create(newStatus, "general", expiration = null, keyPair)
+        if (loginWithAmber) {
+            AmberUtils.openAmber(event)
+            val eventContent = AmberUtils.content[event.id] ?: ""
+            if (eventContent.isBlank()) {
+                return
+            }
+            event = StatusEvent.create(event, eventContent)
+        }
+        Client.send(event)
+        LocalCache.consume(event, null)
+    }
+
+    fun deleteStatus(oldStatus: AddressableNote) {
+        if (!isWriteable() && !loginWithAmber) return
+        val oldEvent = oldStatus.event as? StatusEvent ?: return
+
+        var event = StatusEvent.clear(oldEvent, keyPair)
+        if (loginWithAmber) {
+            AmberUtils.openAmber(event)
+            val eventContent = AmberUtils.content[event.id] ?: ""
+            if (eventContent.isBlank()) {
+                return
+            }
+            event = StatusEvent.create(event, eventContent)
+        }
+        Client.send(event)
+        LocalCache.consume(event, null)
+
+        var event2 = DeletionEvent.create(listOf(event.id), keyPair)
+        if (loginWithAmber) {
+            AmberUtils.openAmber(event2)
+            val event2Content = AmberUtils.content[event2.id] ?: ""
+            if (event2Content.isBlank()) {
+                return
+            }
+            event2 = DeletionEvent.create(event2, event2Content)
+        }
+        Client.send(event2)
+        LocalCache.consume(event2)
+    }
+
+    fun removeEmojiPack(usersEmojiList: Note, emojiList: Note) {
+        if (!isWriteable() && !loginWithAmber) return
+
+        val noteEvent = usersEmojiList.event
+        if (noteEvent !is EmojiPackSelectionEvent) return
+        val emojiListEvent = emojiList.event
+        if (emojiListEvent !is EmojiPackEvent) return
+
+        var event = EmojiPackSelectionEvent.create(
+            noteEvent.taggedAddresses().filter { it != emojiListEvent.address() },
+            keyPair
+        )
+
+        if (loginWithAmber) {
+            AmberUtils.openAmber(event)
+            val eventContent = AmberUtils.content[event.id] ?: ""
+            if (eventContent.isBlank()) {
+                return
+            }
+            event = EmojiPackSelectionEvent.create(event, eventContent)
+        }
+
+        Client.send(event)
+        LocalCache.consume(event)
+    }
+
+    fun addEmojiPack(usersEmojiList: Note, emojiList: Note) {
+        if (!isWriteable() && !loginWithAmber) return
+        val emojiListEvent = emojiList.event
+        if (emojiListEvent !is EmojiPackEvent) return
+
+        var event = if (usersEmojiList.event == null) {
+            EmojiPackSelectionEvent.create(
+                listOf(emojiListEvent.address()),
+                keyPair
+            )
+        } else {
+            val noteEvent = usersEmojiList.event
+            if (noteEvent !is EmojiPackSelectionEvent) return
+
+            if (noteEvent.taggedAddresses().any { it == emojiListEvent.address() }) {
+                return
+            }
+
+            EmojiPackSelectionEvent.create(
+                noteEvent.taggedAddresses().plus(emojiListEvent.address()),
+                keyPair
+            )
+        }
+
+        if (loginWithAmber) {
+            AmberUtils.openAmber(event)
+            val eventContent = AmberUtils.content[event.id] ?: ""
+            if (eventContent.isBlank()) {
+                return
+            }
+            event = EmojiPackSelectionEvent.create(event, eventContent)
+        }
+
+        Client.send(event)
+        LocalCache.consume(event)
+    }
+
+    fun addPrivateBookmark(note: Note, decryptedContent: String) {
+        val bookmarks = userProfile().latestBookmarkList
+        val privTags = mutableListOf<List<String>>()
+
+        val privEvents = if (note is AddressableNote) {
+            bookmarks?.privateTaggedEvents(decryptedContent) ?: emptyList()
+        } else {
+            bookmarks?.privateTaggedEvents(decryptedContent)?.plus(note.idHex) ?: listOf(note.idHex)
+        }
+        val privUsers = bookmarks?.privateTaggedUsers(decryptedContent) ?: emptyList()
+        val privAddresses = if (note is AddressableNote) {
+            bookmarks?.privateTaggedAddresses(decryptedContent)?.plus(note.address) ?: listOf(note.address)
+        } else {
+            bookmarks?.privateTaggedAddresses(decryptedContent) ?: emptyList()
+        }
+
+        privEvents.forEach {
+            privTags.add(listOf("e", it))
+        }
+        privUsers.forEach {
+            privTags.add(listOf("p", it))
+        }
+        privAddresses.forEach {
+            privTags.add(listOf("a", it.toTag()))
+        }
+        val msg = Event.mapper.writeValueAsString(privTags)
+
+        AmberUtils.encrypt(msg, keyPair.pubKey.toHexKey(), "encrypt")
+        val encryptedContent = AmberUtils.content["encrypt"] ?: ""
+        AmberUtils.content.remove("encrypt")
+        if (encryptedContent.isBlank()) {
+            return
+        }
+
+        var event = BookmarkListEvent.create(
+            "bookmark",
+            bookmarks?.taggedEvents() ?: emptyList(),
+            bookmarks?.taggedUsers() ?: emptyList(),
+            bookmarks?.taggedAddresses() ?: emptyList(),
+
+            encryptedContent,
+
+            keyPair.pubKey.toHexKey()
+        )
+
+        AmberUtils.openAmber(event)
+        val eventContent = AmberUtils.content[event.id] ?: ""
+        if (eventContent.isBlank()) {
+            return
+        }
+        event = BookmarkListEvent.create(event, eventContent)
+
+        Client.send(event)
+        LocalCache.consume(event)
+    }
+
+    fun removePrivateBookmark(note: Note, decryptedContent: String) {
+        val bookmarks = userProfile().latestBookmarkList
+        val privTags = mutableListOf<List<String>>()
+
+        val privEvents = if (note is AddressableNote) {
+            bookmarks?.privateTaggedEvents(decryptedContent) ?: emptyList()
+        } else {
+            bookmarks?.privateTaggedEvents(decryptedContent)?.minus(note.idHex) ?: listOf(note.idHex)
+        }
+        val privUsers = bookmarks?.privateTaggedUsers(decryptedContent) ?: emptyList()
+        val privAddresses = if (note is AddressableNote) {
+            bookmarks?.privateTaggedAddresses(decryptedContent)?.minus(note.address) ?: listOf(note.address)
+        } else {
+            bookmarks?.privateTaggedAddresses(decryptedContent) ?: emptyList()
+        }
+
+        privEvents.forEach {
+            privTags.add(listOf("e", it))
+        }
+        privUsers.forEach {
+            privTags.add(listOf("p", it))
+        }
+        privAddresses.forEach {
+            privTags.add(listOf("a", it.toTag()))
+        }
+        val msg = Event.mapper.writeValueAsString(privTags)
+
+        AmberUtils.encrypt(msg, keyPair.pubKey.toHexKey(), "encrypt")
+        val encryptedContent = AmberUtils.content["encrypt"] ?: ""
+        AmberUtils.content.remove("encrypt")
+        if (encryptedContent.isBlank()) {
+            return
+        }
+
+        var event = BookmarkListEvent.create(
+            "bookmark",
+            bookmarks?.taggedEvents() ?: emptyList(),
+            bookmarks?.taggedUsers() ?: emptyList(),
+            bookmarks?.taggedAddresses() ?: emptyList(),
+
+            encryptedContent,
+
+            keyPair.pubKey.toHexKey()
+        )
+
+        AmberUtils.openAmber(event)
+        val eventContent = AmberUtils.content[event.id] ?: ""
+        if (eventContent.isBlank()) {
+            return
+        }
+        event = BookmarkListEvent.create(event, eventContent)
+
+        Client.send(event)
+        LocalCache.consume(event)
+    }
+
+    fun addPrivateBookmark(note: Note) {
+        if (!isWriteable()) return
+
+        val bookmarks = userProfile().latestBookmarkList
+
+        val event = if (note is AddressableNote) {
+            BookmarkListEvent.create(
+                "bookmark",
+                bookmarks?.taggedEvents() ?: emptyList(),
+                bookmarks?.taggedUsers() ?: emptyList(),
+                bookmarks?.taggedAddresses() ?: emptyList(),
+
+                bookmarks?.privateTaggedEvents(privKey = keyPair.privKey!!) ?: emptyList(),
+                bookmarks?.privateTaggedUsers(privKey = keyPair.privKey!!) ?: emptyList(),
+                bookmarks?.privateTaggedAddresses(privKey = keyPair.privKey!!)?.plus(note.address) ?: listOf(note.address),
+
+                keyPair.privKey!!
+            )
+        } else {
+            BookmarkListEvent.create(
+                "bookmark",
+                bookmarks?.taggedEvents() ?: emptyList(),
+                bookmarks?.taggedUsers() ?: emptyList(),
+                bookmarks?.taggedAddresses() ?: emptyList(),
+
+                bookmarks?.privateTaggedEvents(privKey = keyPair.privKey!!)?.plus(note.idHex) ?: listOf(note.idHex),
+                bookmarks?.privateTaggedUsers(privKey = keyPair.privKey!!) ?: emptyList(),
+                bookmarks?.privateTaggedAddresses(privKey = keyPair.privKey!!) ?: emptyList(),
+
+                keyPair.privKey!!
+            )
+        }
+
+        Client.send(event)
+        LocalCache.consume(event)
+    }
+
+    fun addPublicBookmark(note: Note, decryptedContent: String) {
+        val bookmarks = userProfile().latestBookmarkList
+
+        val privTags = mutableListOf<List<String>>()
+
+        val privEvents = bookmarks?.privateTaggedEvents(decryptedContent) ?: emptyList()
+        val privUsers = bookmarks?.privateTaggedUsers(decryptedContent) ?: emptyList()
+        val privAddresses = bookmarks?.privateTaggedAddresses(decryptedContent) ?: emptyList()
+
+        privEvents.forEach {
+            privTags.add(listOf("e", it))
+        }
+        privUsers.forEach {
+            privTags.add(listOf("p", it))
+        }
+        privAddresses.forEach {
+            privTags.add(listOf("a", it.toTag()))
+        }
+        val msg = Event.mapper.writeValueAsString(privTags)
+
+        AmberUtils.encrypt(msg, keyPair.pubKey.toHexKey(), "encrypt")
+        val encryptedContent = AmberUtils.content["encrypt"] ?: ""
+        AmberUtils.content.remove("encrypt")
+        if (encryptedContent.isBlank()) {
+            return
+        }
+
+        var event = if (note is AddressableNote) {
+            BookmarkListEvent.create(
+                "bookmark",
+                bookmarks?.taggedEvents() ?: emptyList(),
+                bookmarks?.taggedUsers() ?: emptyList(),
+                bookmarks?.taggedAddresses()?.plus(note.address) ?: listOf(note.address),
+                encryptedContent,
+                keyPair.pubKey.toHexKey()
+            )
+        } else {
+            BookmarkListEvent.create(
+                "bookmark",
+                bookmarks?.taggedEvents()?.plus(note.idHex) ?: listOf(note.idHex),
+                bookmarks?.taggedUsers() ?: emptyList(),
+                bookmarks?.taggedAddresses() ?: emptyList(),
+                encryptedContent,
+                keyPair.pubKey.toHexKey()
+            )
+        }
+        AmberUtils.openAmber(event)
+        val eventContent = AmberUtils.content[event.id] ?: ""
+        if (eventContent.isBlank()) {
+            return
+        }
+        event = BookmarkListEvent.create(event, encryptedContent)
+
+        Client.send(event)
+        LocalCache.consume(event)
+    }
+
+    fun addPublicBookmark(note: Note) {
+        if (!isWriteable()) return
+
+        val bookmarks = userProfile().latestBookmarkList
+
+        val event = if (note is AddressableNote) {
+            BookmarkListEvent.create(
+                "bookmark",
+                bookmarks?.taggedEvents() ?: emptyList(),
+                bookmarks?.taggedUsers() ?: emptyList(),
+                bookmarks?.taggedAddresses()?.plus(note.address) ?: listOf(note.address),
+
+                bookmarks?.privateTaggedEvents(privKey = keyPair.privKey!!) ?: emptyList(),
+                bookmarks?.privateTaggedUsers(privKey = keyPair.privKey!!) ?: emptyList(),
+                bookmarks?.privateTaggedAddresses(privKey = keyPair.privKey!!) ?: emptyList(),
+
+                keyPair.privKey!!
+            )
+        } else {
+            BookmarkListEvent.create(
+                "bookmark",
+                bookmarks?.taggedEvents()?.plus(note.idHex) ?: listOf(note.idHex),
+                bookmarks?.taggedUsers() ?: emptyList(),
+                bookmarks?.taggedAddresses() ?: emptyList(),
+
+                bookmarks?.privateTaggedEvents(privKey = keyPair.privKey!!) ?: emptyList(),
+                bookmarks?.privateTaggedUsers(privKey = keyPair.privKey!!) ?: emptyList(),
+                bookmarks?.privateTaggedAddresses(privKey = keyPair.privKey!!) ?: emptyList(),
+
+                keyPair.privKey!!
+            )
+        }
+
+        Client.send(event)
+        LocalCache.consume(event)
+    }
+
+    fun removePrivateBookmark(note: Note) {
+        if (!isWriteable()) return
+
+        val bookmarks = userProfile().latestBookmarkList
+
+        val event = if (note is AddressableNote) {
+            BookmarkListEvent.create(
+                "bookmark",
+                bookmarks?.taggedEvents() ?: emptyList(),
+                bookmarks?.taggedUsers() ?: emptyList(),
+                bookmarks?.taggedAddresses() ?: emptyList(),
+
+                bookmarks?.privateTaggedEvents(privKey = keyPair.privKey!!) ?: emptyList(),
+                bookmarks?.privateTaggedUsers(privKey = keyPair.privKey!!) ?: emptyList(),
+                bookmarks?.privateTaggedAddresses(privKey = keyPair.privKey!!)?.minus(note.address) ?: listOf(),
+
+                keyPair.privKey!!
+            )
+        } else {
+            BookmarkListEvent.create(
+                "bookmark",
+                bookmarks?.taggedEvents() ?: emptyList(),
+                bookmarks?.taggedUsers() ?: emptyList(),
+                bookmarks?.taggedAddresses() ?: emptyList(),
+
+                bookmarks?.privateTaggedEvents(privKey = keyPair.privKey!!)?.minus(note.idHex) ?: listOf(),
+                bookmarks?.privateTaggedUsers(privKey = keyPair.privKey!!) ?: emptyList(),
+                bookmarks?.privateTaggedAddresses(privKey = keyPair.privKey!!) ?: emptyList(),
+
+                keyPair.privKey!!
+            )
+        }
+
+        Client.send(event)
+        LocalCache.consume(event)
+    }
+
+    fun createAuthEvent(relay: Relay, challenge: String): RelayAuthEvent? {
+        if (!isWriteable() && !loginWithAmber) return null
+
+        var event = RelayAuthEvent.create(relay.url, challenge, keyPair.pubKey.toHexKey(), keyPair.privKey)
+        if (loginWithAmber) {
+            AmberUtils.openAmber(event)
+            val eventContent = AmberUtils.content[event.id] ?: ""
+            if (eventContent.isBlank()) {
+                return null
+            }
+            event = RelayAuthEvent.create(event, eventContent)
+        }
+
+        return event
+    }
+
+    fun removePublicBookmark(note: Note) {
+        if (!isWriteable()) return
+
+        val bookmarks = userProfile().latestBookmarkList
+
+        val event = if (note is AddressableNote) {
+            BookmarkListEvent.create(
+                "bookmark",
+                bookmarks?.taggedEvents()?.minus(note.address.toTag()) ?: emptyList(),
+                bookmarks?.taggedUsers() ?: emptyList(),
+                bookmarks?.taggedAddresses()?.minus(note.address),
+
+                bookmarks?.privateTaggedEvents(privKey = keyPair.privKey!!) ?: emptyList(),
+                bookmarks?.privateTaggedUsers(privKey = keyPair.privKey!!) ?: emptyList(),
+                bookmarks?.privateTaggedAddresses(privKey = keyPair.privKey!!) ?: emptyList(),
+
+                keyPair.privKey!!
+            )
+        } else {
+            BookmarkListEvent.create(
+                "bookmark",
+                bookmarks?.taggedEvents()?.minus(note.idHex),
+                bookmarks?.taggedUsers() ?: emptyList(),
+                bookmarks?.taggedAddresses() ?: emptyList(),
+
+                bookmarks?.privateTaggedEvents(privKey = keyPair.privKey!!) ?: emptyList(),
+                bookmarks?.privateTaggedUsers(privKey = keyPair.privKey!!) ?: emptyList(),
+                bookmarks?.privateTaggedAddresses(privKey = keyPair.privKey!!) ?: emptyList(),
+
+                keyPair.privKey!!
+            )
+        }
+
+        Client.send(event)
+        LocalCache.consume(event)
+    }
+
+    fun removePublicBookmark(note: Note, decryptedContent: String) {
+        val bookmarks = userProfile().latestBookmarkList
+
+        val privTags = mutableListOf<List<String>>()
+
+        val privEvents = bookmarks?.privateTaggedEvents(decryptedContent) ?: emptyList()
+        val privUsers = bookmarks?.privateTaggedUsers(decryptedContent) ?: emptyList()
+        val privAddresses = bookmarks?.privateTaggedAddresses(decryptedContent) ?: emptyList()
+
+        privEvents.forEach {
+            privTags.add(listOf("e", it))
+        }
+        privUsers.forEach {
+            privTags.add(listOf("p", it))
+        }
+        privAddresses.forEach {
+            privTags.add(listOf("a", it.toTag()))
+        }
+        val msg = Event.mapper.writeValueAsString(privTags)
+
+        AmberUtils.encrypt(msg, keyPair.pubKey.toHexKey(), "encrypt")
+        val encryptedContent = AmberUtils.content["encrypt"] ?: ""
+        AmberUtils.content.remove("encrypt")
+        if (encryptedContent.isBlank()) {
+            return
+        }
+
+        var event = if (note is AddressableNote) {
+            BookmarkListEvent.create(
+                "bookmark",
+                bookmarks?.taggedEvents() ?: emptyList(),
+                bookmarks?.taggedUsers() ?: emptyList(),
+                bookmarks?.taggedAddresses()?.minus(note.address),
+                encryptedContent,
+                keyPair.pubKey.toHexKey()
+            )
+        } else {
+            BookmarkListEvent.create(
+                "bookmark",
+                bookmarks?.taggedEvents()?.minus(note.idHex),
+                bookmarks?.taggedUsers() ?: emptyList(),
+                bookmarks?.taggedAddresses() ?: emptyList(),
+                encryptedContent,
+                keyPair.pubKey.toHexKey()
+            )
+        }
+
+        AmberUtils.openAmber(event)
+        val eventContent = AmberUtils.content[event.id] ?: ""
+        if (eventContent.isBlank()) {
+            return
+        }
+        event = BookmarkListEvent.create(event, eventContent)
+
+        Client.send(event)
+        LocalCache.consume(event)
+    }
+
+    fun isInPrivateBookmarks(note: Note): Boolean {
+        if (!isWriteable() && !loginWithAmber) return false
+
+        if (loginWithAmber) {
+            return if (note is AddressableNote) {
+                userProfile().latestBookmarkList?.privateTaggedAddresses(userProfile().latestBookmarkList?.decryptedContent ?: "")
+                    ?.contains(note.address) == true
+            } else {
+                userProfile().latestBookmarkList?.privateTaggedEvents(userProfile().latestBookmarkList?.decryptedContent ?: "")
+                    ?.contains(note.idHex) == true
+            }
+        } else {
+            return if (note is AddressableNote) {
+                userProfile().latestBookmarkList?.privateTaggedAddresses(keyPair.privKey!!)
+                    ?.contains(note.address) == true
+            } else {
+                userProfile().latestBookmarkList?.privateTaggedEvents(keyPair.privKey!!)
+                    ?.contains(note.idHex) == true
+            }
+        }
+    }
+
+    fun isInPublicBookmarks(note: Note): Boolean {
+        if (!isWriteable() && !loginWithAmber) return false
+
+        if (note is AddressableNote) {
+            return userProfile().latestBookmarkList?.taggedAddresses()?.contains(note.address) == true
+        } else {
+            return userProfile().latestBookmarkList?.taggedEvents()?.contains(note.idHex) == true
+        }
+    }
+
+    fun getBlockListNote(): AddressableNote {
+        val aTag = ATag(
+            PeopleListEvent.kind,
+            userProfile().pubkeyHex,
+            PeopleListEvent.blockList,
+            null
+        )
+        return LocalCache.getOrCreateAddressableNote(aTag)
+    }
+
+    fun getBlockList(): PeopleListEvent? {
+        return getBlockListNote().event as? PeopleListEvent
+    }
+
+    private fun migrateHiddenUsersIfNeeded(latestList: PeopleListEvent?): PeopleListEvent? {
+        if (latestList == null) return latestList
+
+        var returningList: PeopleListEvent = latestList
+
+        if (hiddenUsers.isNotEmpty()) {
+            returningList = PeopleListEvent.addUsers(returningList, hiddenUsers.toList(), true, keyPair.privKey!!)
+            hiddenUsers = emptySet()
+        }
+
+        return returningList
+    }
+
+    fun hideUser(pubkeyHex: String) {
+        val blockList = migrateHiddenUsersIfNeeded(getBlockList())
+        if (loginWithAmber) {
+            val id = blockList?.id
+            val encryptedContent = if (id == null) {
+                val privateTags = listOf(listOf("p", pubkeyHex))
+                val msg = Event.mapper.writeValueAsString(privateTags)
+
+                AmberUtils.encrypt(msg, keyPair.pubKey.toHexKey(), "encrypt")
+                val encryptedContent = AmberUtils.content["encrypted"] ?: ""
+                AmberUtils.content.remove("encrypted")
+                if (encryptedContent.isBlank()) return
+                encryptedContent
+            } else {
+                var decryptedContent = AmberUtils.cachedDecryptedContent[id]
+                if (decryptedContent == null) {
+                    AmberUtils.decrypt(blockList.content, keyPair.pubKey.toHexKey(), id)
+                    val content = AmberUtils.content[id] ?: ""
+                    if (content.isBlank()) return
+                    decryptedContent = content
+                }
+
+                val privateTags = blockList.privateTagsOrEmpty(decryptedContent).plus(element = listOf("p", pubkeyHex))
+                val msg = Event.mapper.writeValueAsString(privateTags)
+                AmberUtils.encrypt(msg, keyPair.pubKey.toHexKey(), id)
+                val eventContent = AmberUtils.content[id] ?: ""
+                if (eventContent.isBlank()) return
+                eventContent
+            }
+
+            var event = if (blockList != null) {
+                PeopleListEvent.addUser(
+                    earlierVersion = blockList,
+                    pubKeyHex = pubkeyHex,
+                    isPrivate = true,
+                    pubKey = keyPair.pubKey.toHexKey(),
+                    encryptedContent
+                )
+            } else {
+                PeopleListEvent.createListWithUser(
+                    name = PeopleListEvent.blockList,
+                    pubKeyHex = pubkeyHex,
+                    isPrivate = true,
+                    pubKey = keyPair.pubKey.toHexKey(),
+                    encryptedContent
+                )
+            }
+
+            AmberUtils.openAmber(event)
+            val eventContent = AmberUtils.content[event.id] ?: ""
+            if (eventContent.isBlank()) return
+            event = PeopleListEvent(
+                event.id,
+                event.pubKey,
+                event.createdAt,
+                event.tags,
+                event.content,
+                eventContent
+            )
+
+            Client.send(event)
+            LocalCache.consume(event)
+        } else {
+            val event = if (blockList != null) {
+                PeopleListEvent.addUser(
+                    earlierVersion = blockList,
+                    pubKeyHex = pubkeyHex,
+                    isPrivate = true,
+                    privateKey = keyPair.privKey!!
+                )
+            } else {
+                PeopleListEvent.createListWithUser(
+                    name = PeopleListEvent.blockList,
+                    pubKeyHex = pubkeyHex,
+                    isPrivate = true,
+                    privateKey = keyPair.privKey!!
+                )
+            }
+
+            Client.send(event)
+            LocalCache.consume(event)
+        }
+
+        live.invalidateData()
+        saveable.invalidateData()
+    }
+
+    fun showUser(pubkeyHex: String) {
+        val blockList = migrateHiddenUsersIfNeeded(getBlockList())
+
+        if (blockList != null) {
+            if (loginWithAmber) {
+                val content = blockList.content
+                val encryptedContent = if (content.isBlank()) {
+                    val privateTags = listOf(listOf("p", pubkeyHex))
+                    val msg = Event.mapper.writeValueAsString(privateTags)
+
+                    AmberUtils.encrypt(msg, keyPair.pubKey.toHexKey(), blockList.id)
+                    val eventContent = AmberUtils.content[blockList.id] ?: ""
+                    if (eventContent.isBlank()) return
+                    eventContent
+                } else {
+                    var decryptedContent = AmberUtils.cachedDecryptedContent[blockList.id]
+                    if (decryptedContent == null) {
+                        AmberUtils.decrypt(blockList.content, keyPair.pubKey.toHexKey(), blockList.id)
+                        val eventContent = AmberUtils.content[blockList.id] ?: ""
+                        if (eventContent.isBlank()) return
+                        decryptedContent = eventContent
+                    }
+                    val privateTags = blockList.privateTagsOrEmpty(decryptedContent).minus(element = listOf("p", pubkeyHex))
+                    val msg = Event.mapper.writeValueAsString(privateTags)
+                    AmberUtils.encrypt(msg, keyPair.pubKey.toHexKey(), blockList.id)
+                    val eventContent = AmberUtils.content[blockList.id] ?: ""
+                    if (eventContent.isBlank()) return
+                    eventContent
+                }
+
+                var event = PeopleListEvent.addUser(
+                    earlierVersion = blockList,
+                    pubKeyHex = pubkeyHex,
+                    isPrivate = true,
+                    pubKey = keyPair.pubKey.toHexKey(),
+                    encryptedContent
+                )
+
+                AmberUtils.openAmber(event)
+                val eventContent = AmberUtils.content[event.id] ?: ""
+                if (eventContent.isBlank()) return
+                event = PeopleListEvent.create(event, eventContent)
+
+                Client.send(event)
+                LocalCache.consume(event)
+            } else {
+                val event = PeopleListEvent.removeUser(
+                    earlierVersion = blockList,
+                    pubKeyHex = pubkeyHex,
+                    isPrivate = true,
+                    privateKey = keyPair.privKey!!
+                )
+
+                Client.send(event)
+                LocalCache.consume(event)
+            }
+        }
+
+        transientHiddenUsers = (transientHiddenUsers - pubkeyHex).toImmutableSet()
+        live.invalidateData()
+        saveable.invalidateData()
+    }
+
+    fun changeDefaultZapType(zapType: LnZapEvent.ZapType) {
+        defaultZapType = zapType
+        live.invalidateData()
+        saveable.invalidateData()
+    }
+
+    fun changeDefaultFileServer(server: ServersAvailable) {
+        defaultFileServer = server
+        live.invalidateData()
+        saveable.invalidateData()
+    }
+
+    fun changeDefaultHomeFollowList(name: String) {
+        defaultHomeFollowList = name
+        live.invalidateData()
+        saveable.invalidateData()
+    }
+
+    fun changeDefaultStoriesFollowList(name: String) {
+        defaultStoriesFollowList = name
+        live.invalidateData()
+        saveable.invalidateData()
+    }
+
+    fun changeDefaultNotificationFollowList(name: String) {
+        defaultNotificationFollowList = name
+        live.invalidateData()
+        saveable.invalidateData()
+    }
+
+    fun changeDefaultDiscoveryFollowList(name: String) {
+        defaultDiscoveryFollowList = name
+        live.invalidateData()
+        saveable.invalidateData()
+    }
+
+    fun changeZapAmounts(newAmounts: List<Long>) {
+        zapAmountChoices = newAmounts
+        live.invalidateData()
+        saveable.invalidateData()
+    }
+
+    fun changeReactionTypes(newTypes: List<String>) {
+        reactionChoices = newTypes
+        live.invalidateData()
+        saveable.invalidateData()
+    }
+
+    fun changeZapPaymentRequest(newServer: Nip47URI?) {
+        zapPaymentRequest = newServer
+        live.invalidateData()
+        saveable.invalidateData()
+    }
+
+    fun selectedUsersFollowList(listName: String?): Set<String>? {
+        if (listName == GLOBAL_FOLLOWS) return null
+        if (listName == KIND3_FOLLOWS) return userProfile().cachedFollowingKeySet()
+
+        val privKey = keyPair.privKey
+
+        return if (listName != null) {
+            val aTag = ATag(
+                PeopleListEvent.kind,
+                userProfile().pubkeyHex,
+                listName,
+                null
+            ).toTag()
+            val list = LocalCache.addressables[aTag]
+            if (list != null) {
+                val publicHexList = (list.event as? PeopleListEvent)?.bookmarkedPeople() ?: emptySet()
+                val privateHexList = privKey?.let {
+                    (list.event as? PeopleListEvent)?.privateTaggedUsers(it)
+                } ?: emptySet()
+
+                (publicHexList + privateHexList).toSet()
+            } else {
+                emptySet()
+            }
+        } else {
+            emptySet()
+        }
+    }
+
+    fun selectedTagsFollowList(listName: String?): Set<String>? {
+        if (listName == GLOBAL_FOLLOWS) return null
+        if (listName == KIND3_FOLLOWS) return userProfile().cachedFollowingTagSet()
+
+        val privKey = keyPair.privKey
+
+        return if (listName != null) {
+            val aTag = ATag(
+                PeopleListEvent.kind,
+                userProfile().pubkeyHex,
+                listName,
+                null
+            ).toTag()
+            val list = LocalCache.addressables[aTag]
+            if (list != null) {
+                val publicAddresses = list.event?.hashtags() ?: emptySet()
+                val privateAddresses = privKey?.let {
+                    (list.event as? GeneralListEvent)?.privateHashtags(it)
+                } ?: emptySet()
+
+                (publicAddresses + privateAddresses).toSet()
+            } else {
+                emptySet()
+            }
+        } else {
+            emptySet()
+        }
+    }
+
+    fun selectedGeohashesFollowList(listName: String?): Set<String>? {
+        if (listName == GLOBAL_FOLLOWS) return null
+        if (listName == KIND3_FOLLOWS) return userProfile().cachedFollowingGeohashSet()
+
+        val privKey = keyPair.privKey
+
+        return if (listName != null) {
+            val aTag = ATag(
+                PeopleListEvent.kind,
+                userProfile().pubkeyHex,
+                listName,
+                null
+            ).toTag()
+            val list = LocalCache.addressables[aTag]
+            if (list != null) {
+                val publicAddresses = list.event?.geohashes() ?: emptySet()
+                val privateAddresses = privKey?.let {
+                    (list.event as? GeneralListEvent)?.privateGeohashes(it)
+                } ?: emptySet()
+
+                (publicAddresses + privateAddresses).toSet()
+            } else {
+                emptySet()
+            }
+        } else {
+            emptySet()
+        }
+    }
+
+    fun selectedCommunitiesFollowList(listName: String?): Set<String>? {
+        if (listName == GLOBAL_FOLLOWS) return null
+        if (listName == KIND3_FOLLOWS) return userProfile().cachedFollowingCommunitiesSet()
+
+        val privKey = keyPair.privKey
+
+        return if (listName != null) {
+            val aTag = ATag(
+                PeopleListEvent.kind,
+                userProfile().pubkeyHex,
+                listName,
+                null
+            ).toTag()
+            val list = LocalCache.addressables[aTag]
+            if (list != null) {
+                val publicAddresses = list.event?.taggedAddresses()?.map { it.toTag() } ?: emptySet()
+                val privateAddresses = privKey?.let {
+                    (list.event as? GeneralListEvent)?.privateTaggedAddresses(it)?.map { it.toTag() }
+                } ?: emptySet()
+
+                (publicAddresses + privateAddresses).toSet()
+            } else {
+                emptySet()
+            }
+        } else {
+            emptySet()
+        }
+    }
+
+    fun selectedChatsFollowList(): Set<String> {
+        val contactList = userProfile().latestContactList
+        return contactList?.taggedEvents()?.toSet() ?: DefaultChannels
+    }
+
+    fun sendChangeChannel(name: String, about: String, picture: String, channel: Channel) {
+        if (!isWriteable() && !loginWithAmber) return
+
+        val metadata = ChannelCreateEvent.ChannelData(
+            name,
+            about,
+            picture
+        )
+
+        var event = ChannelMetadataEvent.create(
+            newChannelInfo = metadata,
+            originalChannelIdHex = channel.idHex,
+            keyPair = keyPair
+        )
+        if (loginWithAmber) {
+            AmberUtils.openAmber(event)
+            val eventContent = AmberUtils.content[event.id] ?: ""
+            if (eventContent.isBlank()) return
+            event = ChannelMetadataEvent.create(event, eventContent)
+        }
+
+        Client.send(event)
+        LocalCache.consume(event)
+
+        follow(channel)
+    }
+
+    fun unwrap(event: GiftWrapEvent): Event? {
+        if (!isWriteable() && !loginWithAmber) return null
+
+        if (loginWithAmber) {
+            var decryptedContent = AmberUtils.cachedDecryptedContent[event.id]
+            if (decryptedContent == null) {
+                AmberUtils.decrypt(event.content, event.pubKey, event.id, SignerType.NIP44_DECRYPT)
+            }
+            decryptedContent = AmberUtils.cachedDecryptedContent[event.id] ?: ""
+            if (decryptedContent.isEmpty()) return null
+            return event.cachedGift(keyPair.pubKey, decryptedContent)
+        }
+
+        return event.cachedGift(keyPair.privKey!!)
+    }
+
+    fun unseal(event: SealedGossipEvent): Event? {
+        if (!isWriteable() && !loginWithAmber) return null
+
+        if (loginWithAmber) {
+            var decryptedContent = AmberUtils.cachedDecryptedContent[event.id]
+            if (decryptedContent == null) {
+                AmberUtils.decrypt(event.content, event.pubKey, event.id, SignerType.NIP44_DECRYPT)
+            }
+            decryptedContent = AmberUtils.cachedDecryptedContent[event.id] ?: ""
+            if (decryptedContent.isEmpty()) return null
+            return event.cachedGossip(keyPair.pubKey, decryptedContent)
+        }
+
+        return event.cachedGossip(keyPair.privKey!!)
+    }
+
+    fun decryptContent(note: Note): String? {
+        val privKey = keyPair.privKey
+        val event = note.event
+        return if (event is PrivateDmEvent && privKey != null) {
+            event.plainContent(privKey, event.talkingWith(userProfile().pubkeyHex).hexToByteArray())
+        } else if (event is LnZapRequestEvent && privKey != null) {
+            decryptZapContentAuthor(note)?.content()
+        } else {
+            event?.content()
+        }
+    }
+
+    fun decryptContentWithAmber(note: Note): String? = with(Dispatchers.IO) {
+        val event = note.event
+        return when (event) {
+            is PrivateDmEvent -> {
+                if (AmberUtils.cachedDecryptedContent[event.id] == null) {
+                    AmberUtils.decryptDM(
+                        event.content,
+                        event.talkingWith(userProfile().pubkeyHex),
+                        event.id
+                    )
+                    AmberUtils.cachedDecryptedContent[event.id]
+                } else {
+                    AmberUtils.cachedDecryptedContent[event.id]
+                }
+            }
+            is LnZapRequestEvent -> {
+                decryptZapContentAuthor(note)?.content()
+            }
+            else -> {
+                event?.content()
+            }
+        }
+    }
+
+    fun decryptZapContentAuthor(note: Note): Event? {
+        val event = note.event
+        val loggedInPrivateKey = keyPair.privKey
+
+        if (loginWithAmber && event is LnZapRequestEvent && event.isPrivateZap()) {
+            val decryptedContent = AmberUtils.cachedDecryptedContent[event.id]
+            if (decryptedContent != null) {
+                return try {
+                    Event.fromJson(decryptedContent)
+                } catch (e: Exception) {
+                    null
+                }
+            }
+            AmberUtils.decryptZapEvent(event)
+            return null
+        }
+
+        return if (event is LnZapRequestEvent && loggedInPrivateKey != null && event.isPrivateZap()) {
+            val recipientPK = event.zappedAuthor().firstOrNull()
+            val recipientPost = event.zappedPost().firstOrNull()
+            if (recipientPK == userProfile().pubkeyHex) {
+                // if the receiver is logged in, these are the params.
+                val privateKeyToUse = loggedInPrivateKey
+                val pubkeyToUse = event.pubKey
+
+                event.getPrivateZapEvent(privateKeyToUse, pubkeyToUse)
+            } else {
+                // if the sender is logged in, these are the params
+                val altPubkeyToUse = recipientPK
+                val altPrivateKeyToUse = if (recipientPost != null) {
+                    LnZapRequestEvent.createEncryptionPrivateKey(
+                        loggedInPrivateKey.toHexKey(),
+                        recipientPost,
+                        event.createdAt
+                    )
+                } else if (recipientPK != null) {
+                    LnZapRequestEvent.createEncryptionPrivateKey(
+                        loggedInPrivateKey.toHexKey(),
+                        recipientPK,
+                        event.createdAt
+                    )
+                } else {
+                    null
+                }
+
+                try {
+                    if (altPrivateKeyToUse != null && altPubkeyToUse != null) {
+                        val altPubKeyFromPrivate = CryptoUtils.pubkeyCreate(altPrivateKeyToUse).toHexKey()
+
+                        if (altPubKeyFromPrivate == event.pubKey) {
+                            val result = event.getPrivateZapEvent(altPrivateKeyToUse, altPubkeyToUse)
+
+                            if (result == null) {
+                                Log.w(
+                                    "Private ZAP Decrypt",
+                                    "Fail to decrypt Zap from ${note.author?.toBestDisplayName()} ${note.idNote()}"
+                                )
+                            }
+                            result
+                        } else {
+                            null
+                        }
+                    } else {
+                        null
+                    }
+                } catch (e: Exception) {
+                    Log.e("Account", "Failed to create pubkey for ZapRequest ${event.id}", e)
+                    null
+                }
+            }
+        } else {
+            null
+        }
+    }
+
+    fun addDontTranslateFrom(languageCode: String) {
+        dontTranslateFrom = dontTranslateFrom.plus(languageCode)
+        liveLanguages.invalidateData()
+
+        saveable.invalidateData()
+    }
+
+    fun updateTranslateTo(languageCode: String) {
+        translateTo = languageCode
+        liveLanguages.invalidateData()
+
+        saveable.invalidateData()
+    }
+
+    fun prefer(source: String, target: String, preference: String) {
+        languagePreferences = languagePreferences + Pair("$source,$target", preference)
+        saveable.invalidateData()
+    }
+
+    fun preferenceBetween(source: String, target: String): String? {
+        return languagePreferences.get("$source,$target")
+    }
+
+    private fun updateContactListTo(newContactList: ContactListEvent?) {
+        if (newContactList == null || newContactList.tags.isEmpty()) return
+
+        // Events might be different objects, we have to compare their ids.
+        if (backupContactList?.id != newContactList.id) {
+            backupContactList = newContactList
+            saveable.invalidateData()
+        }
+    }
+
+    // Takes a User's relay list and adds the types of feeds they are active for.
+    fun activeRelays(): Array<Relay>? {
+        var usersRelayList = userProfile().latestContactList?.relays()?.map {
+            val localFeedTypes = localRelays.firstOrNull() { localRelay -> localRelay.url == it.key }?.feedTypes ?: FeedType.values().toSet()
+            Relay(it.key, it.value.read, it.value.write, localFeedTypes, proxy)
+        } ?: return null
+
+        // Ugly, but forces nostr.band as the only search-supporting relay today.
+        // TODO: Remove when search becomes more available.
+        val searchRelays = usersRelayList.filter { it.url.removeSuffix("/") in Constants.forcedRelaysForSearchSet }
+        val hasSearchRelay = usersRelayList.any { it.activeTypes.contains(FeedType.SEARCH) }
+        if (!hasSearchRelay && searchRelays.isEmpty()) {
+            usersRelayList = usersRelayList + Constants.forcedRelayForSearch.map {
+                Relay(
+                    it.url,
+                    it.read,
+                    it.write,
+                    it.feedTypes,
+                    proxy
+                )
+            }
+        }
+
+        return usersRelayList.toTypedArray()
+    }
+
+    fun convertLocalRelays(): Array<Relay> {
+        return localRelays.map {
+            Relay(it.url, it.read, it.write, it.feedTypes, proxy)
+        }.toTypedArray()
+    }
+
+    fun activeGlobalRelays(): Array<String> {
+        return (activeRelays() ?: convertLocalRelays()).filter { it.activeTypes.contains(FeedType.GLOBAL) }
+            .map { it.url }
+            .toTypedArray()
+    }
+
+    fun activeWriteRelays(): List<Relay> {
+        return (activeRelays() ?: convertLocalRelays()).filter { it.write }
+    }
+
+    fun reconnectIfRelaysHaveChanged() {
+        val newRelaySet = activeRelays() ?: convertLocalRelays()
+        if (!Client.isSameRelaySetConfig(newRelaySet)) {
+            Client.disconnect()
+            Client.connect(newRelaySet)
+            RelayPool.requestAndWatch()
+        }
+    }
+
+    fun isAllHidden(users: Set<HexKey>): Boolean {
+        return users.all { isHidden(it) }
+    }
+
+    fun isHidden(user: User) = isHidden(user.pubkeyHex)
+
+    fun isHidden(userHex: String): Boolean {
+        val blockList = getBlockList()
+        val decryptedContent = blockList?.decryptedContent ?: ""
+
+        if (loginWithAmber) {
+            if (decryptedContent.isBlank()) return false
+            return (blockList?.publicAndPrivateUsers(decryptedContent)?.contains(userHex) ?: false) || userHex in transientHiddenUsers
+        }
+        return (blockList?.publicAndPrivateUsers(keyPair.privKey)?.contains(userHex) ?: false) || userHex in transientHiddenUsers
+    }
+
+    fun followingKeySet(): Set<HexKey> {
+        return userProfile().cachedFollowingKeySet()
+    }
+
+    fun followingTagSet(): Set<HexKey> {
+        return userProfile().cachedFollowingTagSet()
+    }
+
+    fun isAcceptable(user: User): Boolean {
+        if (!warnAboutPostsWithReports) {
+            return !isHidden(user) && // if user hasn't hided this author
+                user.reportsBy(userProfile()).isEmpty() // if user has not reported this post
+        }
+        return !isHidden(user) && // if user hasn't hided this author
+            user.reportsBy(userProfile()).isEmpty() && // if user has not reported this post
+            user.countReportAuthorsBy(followingKeySet()) < 5
+    }
+
+    private fun isAcceptableDirect(note: Note): Boolean {
+        if (!warnAboutPostsWithReports) {
+            return !note.hasReportsBy(userProfile())
+        }
+        return !note.hasReportsBy(userProfile()) && // if user has not reported this post
+            note.countReportAuthorsBy(followingKeySet()) < 5 // if it has 5 reports by reliable users
+    }
+
+    fun isFollowing(user: User): Boolean {
+        return user.pubkeyHex in followingKeySet()
+    }
+
+    fun isFollowing(user: HexKey): Boolean {
+        return user in followingKeySet()
+    }
+
+    fun isAcceptable(note: Note): Boolean {
+        return note.author?.let { isAcceptable(it) } ?: true && // if user hasn't hided this author
+            isAcceptableDirect(note) &&
+            (
+                (note.event !is RepostEvent && note.event !is GenericRepostEvent) ||
+                    (note.replyTo?.firstOrNull { isAcceptableDirect(it) } != null)
+                ) // is not a reaction about a blocked post
+    }
+
+    fun getRelevantReports(note: Note): Set<Note> {
+        val followsPlusMe = userProfile().latestContactList?.verifiedFollowKeySetAndMe ?: emptySet()
+
+        val innerReports = if (note.event is RepostEvent || note.event is GenericRepostEvent) {
+            note.replyTo?.map { getRelevantReports(it) }?.flatten() ?: emptyList()
+        } else {
+            emptyList()
+        }
+
+        return (
+            note.reportsBy(followsPlusMe) +
+                (
+                    note.author?.reportsBy(followsPlusMe) ?: emptyList()
+                    ) + innerReports
+            ).toSet()
+    }
+
+    fun saveRelayList(value: List<RelaySetupInfo>) {
+        try {
+            localRelays = value.toSet()
+            return sendNewRelayList(value.associate { it.url to ContactListEvent.ReadWrite(it.read, it.write) })
+        } finally {
+            saveable.invalidateData()
+        }
+    }
+
+    fun setHideDeleteRequestDialog() {
+        hideDeleteRequestDialog = true
+        saveable.invalidateData()
+    }
+
+    fun setHideNIP24WarningDialog() {
+        hideNIP24WarningDialog = true
+        saveable.invalidateData()
+    }
+
+    fun setHideBlockAlertDialog() {
+        hideBlockAlertDialog = true
+        saveable.invalidateData()
+    }
+
+    fun updateShowSensitiveContent(show: Boolean?) {
+        showSensitiveContent = show
+        saveable.invalidateData()
+        live.invalidateData()
+    }
+
+    fun markAsRead(route: String, timestampInSecs: Long) {
+        val lastTime = lastReadPerRoute[route]
+        if (lastTime == null || timestampInSecs > lastTime) {
+            lastReadPerRoute = lastReadPerRoute + Pair(route, timestampInSecs)
+            saveable.invalidateData()
+            liveLastRead.invalidateData()
+        }
+    }
+
+    fun loadLastRead(route: String): Long {
+        return lastReadPerRoute[route] ?: 0
+    }
+
+    fun registerObservers() {
+        // Observes relays to restart connections
+        userProfile().live().relays.observeForever {
+            GlobalScope.launch(Dispatchers.IO) {
+                reconnectIfRelaysHaveChanged()
+            }
+        }
+
+        // saves contact list for the next time.
+        userProfile().live().follows.observeForever {
+            GlobalScope.launch(Dispatchers.IO) {
+                updateContactListTo(userProfile().latestContactList)
+            }
+        }
+
+        // imports transient blocks due to spam.
+        LocalCache.antiSpam.liveSpam.observeForever {
+            GlobalScope.launch(Dispatchers.IO) {
+                it.cache.spamMessages.snapshot().values.forEach {
+                    if (it.pubkeyHex !in transientHiddenUsers && it.duplicatedMessages.size >= 5) {
+                        if (it.pubkeyHex != userProfile().pubkeyHex && it.pubkeyHex !in followingKeySet()) {
+                            transientHiddenUsers = (transientHiddenUsers + it.pubkeyHex).toImmutableSet()
+                            live.invalidateData()
+                        }
+                    }
+                }
+            }
+        }
+    }
+
+    init {
+        Log.d("Init", "Account")
+        backupContactList?.let {
+            println("Loading saved contacts ${it.toJson()}")
+
+            if (userProfile().latestContactList == null) {
+                GlobalScope.launch(Dispatchers.IO) {
+                    LocalCache.consume(it)
+                }
+            }
+        }
+    }
+}
+
+class AccountLiveData(private val account: Account) : LiveData<AccountState>(AccountState(account)) {
+    // Refreshes observers in batches.
+    private val bundler = BundledUpdate(300, Dispatchers.Default)
+
+    fun invalidateData() {
+        bundler.invalidate() {
+            if (hasActiveObservers()) {
+                refresh()
+            }
+        }
+    }
+
+    fun refresh() {
+        postValue(AccountState(account))
+    }
+}
+
+@Immutable
+class AccountState(val account: Account)