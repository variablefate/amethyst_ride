--- conflicted
+++ resolved
@@ -336,17 +336,8 @@
     <string name="upload_server_nostrbuild">nostr.build - معتمد</string>
     <string name="upload_server_nostrbuild_explainer">Nostr.build can modify the file</string>
 
-<<<<<<< HEAD
-    <string name="upload_server_nostrfilesdev">nostrfiles.dev - trusted</string>
-    <string name="upload_server_nostrfilesdev_explainer">Nostrfiles.dev can modify the file</string>
-
-
-    <string name="upload_server_imgur_nip94">Verifiable Imgur (NIP-94)</string>
-    <string name="upload_server_imgur_nip94_explainer">Checks if Imgur modified the file. New NIP: other clients might not see it</string>
-=======
     <string name="upload_server_imgur_nip94">قابل بررسی Imgur (NIP-94)</string>
     <string name="upload_server_imgur_nip94_explainer">بررسی کنید که Imgur فایل را بهینه کرده یا خیر . NIPجدید : سایر کلاینت ها ممکن است آن را نبینند. </string>
->>>>>>> 0bf317a8
 
     <string name="upload_server_nostrimg_nip94">قابل بررسی NostrImg (NIP-94)</string>
     <string name="upload_server_nostrimg_nip94_explainer">بررسی کنید که NostrImg فایل را بهینه کرده یا خیر . NIPجدید : سایر کلاینت ها ممکن است آن را نبینند.</string>
@@ -354,17 +345,8 @@
     <string name="upload_server_nostrbuild_nip94">Verifiable Nostr.build (NIP-94)</string>
     <string name="upload_server_nostrbuild_nip94_explainer">بررسی کنید که Nostr.build فایل را بهینه کرده یا خیر . NIPجدید : سایر کلاینت ها ممکن است آن را نبینند.</string>
 
-<<<<<<< HEAD
-    <string name="upload_server_nostrfilesdev_nip94">Verifiable Nostrfiles.dev (NIP-94)</string>
-    <string name="upload_server_nostrfilesdev_nip94_explainer">Checks if Nostrfiles.dev modified the file. New NIP: other clients might not see it</string>
-
-
-    <string name="upload_server_relays_nip95">Your relays (NIP-95)</string>
-    <string name="upload_server_relays_nip95_explainer">Files are hosted by your relays. New NIP: check if they support</string>
-=======
     <string name="upload_server_relays_nip95">رله های شما (NIP-95)</string>
     <string name="upload_server_relays_nip95_explainer">فایل ها در رله های شما میزبانی می شوند. NIPجدید: بررسی کنید آیا پشتیبانی می کنند یا خیر </string>
->>>>>>> 0bf317a8
 
 
 
