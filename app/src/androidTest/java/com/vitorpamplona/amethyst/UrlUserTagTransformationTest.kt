--- conflicted
+++ resolved
@@ -33,11 +33,7 @@
         user.info = UserMetadata()
         user.info?.displayName = "Vitor Pamplona"
 
-<<<<<<< HEAD
-        var transformedText = buildAnnotatedStringWithUrlHighlighting(
-=======
         val transformedText = buildAnnotatedStringWithUrlHighlighting(
->>>>>>> f1b6927b
             AnnotatedString("New Hey @npub1gcxzte5zlkncx26j68ez60fzkvtkm9e0vrwdcvsjakxf9mu9qewqlfnj5z"),
             Color.Red
         )
@@ -71,11 +67,7 @@
         user.info = UserMetadata()
         user.info?.displayName = "Vitor Pamplona"
 
-<<<<<<< HEAD
-        var transformedText = buildAnnotatedStringWithUrlHighlighting(
-=======
         val transformedText = buildAnnotatedStringWithUrlHighlighting(
->>>>>>> f1b6927b
             AnnotatedString("New Hey @npub1gcxzte5zlkncx26j68ez60fzkvtkm9e0vrwdcvsjakxf9mu9qewqlfnj5z and @npub1gcxzte5zlkncx26j68ez60fzkvtkm9e0vrwdcvsjakxf9mu9qewqlfnj5z"),
             Color.Red
         )
