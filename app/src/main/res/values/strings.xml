--- conflicted
+++ resolved
@@ -295,14 +295,12 @@
     <string name="lightning_create_and_add_invoice">Create and Add</string>
     <string name="poll_author_no_vote">Poll authors can\'t vote in their own polls.</string>
     <string name="poll_hashtag" translatable="false">#zappoll</string>
-<<<<<<< HEAD
+
     <string name="connect_via_tor">Connect through your Orbot setup</string>
     <string name="do_you_really_want_to_disable_tor">Do you really want to disconnect from your Orbot setup?</string>
     <string name="yes">Yes</string>
     <string name="no">No</string>
     <string name="disconnect_from_your_orbot_setup">Disconnect from your Orbot setup</string>
-=======
-
 
     <string name="hash_verification_passed">Image is the same since the post</string>
     <string name="hash_verification_failed">Image has changed. The author might not have seen the change</string>
@@ -361,5 +359,4 @@
     <string name="follow_list_kind3follows">All Follows</string>
     <string name="follow_list_global">Global</string>
 
->>>>>>> 12ff434a
 </resources>