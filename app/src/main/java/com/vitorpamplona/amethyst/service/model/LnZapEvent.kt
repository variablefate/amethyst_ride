package com.vitorpamplona.amethyst.service.model

import android.util.Log
import com.vitorpamplona.amethyst.model.HexKey
import com.vitorpamplona.amethyst.service.lnurl.LnInvoiceUtil
import com.vitorpamplona.amethyst.service.relays.Client
import java.math.BigDecimal

class LnZapEvent(
    id: HexKey,
    pubKey: HexKey,
    createdAt: Long,
    tags: List<List<String>>,
    content: String,
    sig: HexKey
) : LnZapEventInterface, Event(id, pubKey, createdAt, kind, tags, content, sig) {

    override fun zappedPost() = tags
        .filter { it.firstOrNull() == "e" }
        .mapNotNull { it.getOrNull(1) }

    override fun zappedAuthor() = tags
        .filter { it.firstOrNull() == "p" }
        .mapNotNull { it.getOrNull(1) }

    override fun taggedAddresses(): List<ATag> = tags
        .filter { it.firstOrNull() == "a" }
        .mapNotNull {
            val aTagValue = it.getOrNull(1)
            val relay = it.getOrNull(2)

            if (aTagValue != null) ATag.parse(aTagValue, relay) else null
        }

    override fun amount(): BigDecimal? {
        return lnInvoice()?.let { LnInvoiceUtil.getAmountInSats(it) }
    }

    // Keeps this as a field because it's a heavier function used everywhere.
    val amount = lnInvoice()?.let { LnInvoiceUtil.getAmountInSats(it) }

<<<<<<< HEAD
    override fun containedPost(): Event? = try {
        description()?.let {
            fromJson(it, Client.lenient)
        }
    } catch (e: Exception) {
        null
    }

    private fun lnInvoice(): String? = tags
        .filter { it.firstOrNull() == "bolt11" }
        .mapNotNull { it.getOrNull(1) }
        .firstOrNull()

    private fun description(): String? = tags
        .filter { it.firstOrNull() == "description" }
        .mapNotNull { it.getOrNull(1) }
        .firstOrNull()
=======
  // Keeps this as a field because it's a heavier function used everywhere.
  val amount by lazy {
    lnInvoice()?.let { LnInvoiceUtil.getAmountInSats(it) }
  }
>>>>>>> b763d3c1

    companion object {
        const val kind = 9735
    }
<<<<<<< HEAD
=======
  } catch (e: Exception) {
    Log.e("LnZapEvent", "Failed to Parse Contained Post ${description()}", e)
    null
  }

  private fun lnInvoice(): String? = tags
    .filter { it.firstOrNull() == "bolt11" }
    .mapNotNull { it.getOrNull(1) }
    .firstOrNull()

  private fun description(): String? = tags
    .filter { it.firstOrNull() == "description" }
    .mapNotNull { it.getOrNull(1) }
    .firstOrNull()

  companion object {
    const val kind = 9735
  }
>>>>>>> b763d3c1
}<|MERGE_RESOLUTION|>--- conflicted
+++ resolved
@@ -37,14 +37,16 @@
     }
 
     // Keeps this as a field because it's a heavier function used everywhere.
-    val amount = lnInvoice()?.let { LnInvoiceUtil.getAmountInSats(it) }
+    val amount by lazy {
+        lnInvoice()?.let { LnInvoiceUtil.getAmountInSats(it) }
+    }
 
-<<<<<<< HEAD
     override fun containedPost(): Event? = try {
         description()?.let {
             fromJson(it, Client.lenient)
         }
     } catch (e: Exception) {
+        Log.e("LnZapEvent", "Failed to Parse Contained Post ${description()}", e)
         null
     }
 
@@ -57,35 +59,8 @@
         .filter { it.firstOrNull() == "description" }
         .mapNotNull { it.getOrNull(1) }
         .firstOrNull()
-=======
-  // Keeps this as a field because it's a heavier function used everywhere.
-  val amount by lazy {
-    lnInvoice()?.let { LnInvoiceUtil.getAmountInSats(it) }
-  }
->>>>>>> b763d3c1
 
     companion object {
         const val kind = 9735
     }
-<<<<<<< HEAD
-=======
-  } catch (e: Exception) {
-    Log.e("LnZapEvent", "Failed to Parse Contained Post ${description()}", e)
-    null
-  }
-
-  private fun lnInvoice(): String? = tags
-    .filter { it.firstOrNull() == "bolt11" }
-    .mapNotNull { it.getOrNull(1) }
-    .firstOrNull()
-
-  private fun description(): String? = tags
-    .filter { it.firstOrNull() == "description" }
-    .mapNotNull { it.getOrNull(1) }
-    .firstOrNull()
-
-  companion object {
-    const val kind = 9735
-  }
->>>>>>> b763d3c1
 }