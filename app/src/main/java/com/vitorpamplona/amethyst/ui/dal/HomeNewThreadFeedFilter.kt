--- conflicted
+++ resolved
@@ -30,20 +30,7 @@
         return collection
             .asSequence()
             .filter { it ->
-<<<<<<< HEAD
-                (it.event is TextNoteEvent || it.event is RepostEvent || it.event is LongTextNoteEvent) &&
-=======
-                (it.event is TextNoteEvent || it.event is RepostEvent || it.event is PollNoteEvent) &&
-                    (it.author?.pubkeyHex in followingKeySet || (it.event?.isTaggedHashes(followingTagSet) ?: false)) &&
-                    // && account.isAcceptable(it)  // This filter follows only. No need to check if acceptable
-                    it.author?.let { !account.isHidden(it.pubkeyHex) } ?: true &&
-                    it.isNewThread()
-            }
-
-        val longFormNotes = LocalCache.addressables.values
-            .filter { it ->
-                (it.event is LongTextNoteEvent) &&
->>>>>>> a816fa56
+                (it.event is TextNoteEvent || it.event is RepostEvent || it.event is LongTextNoteEvent || it.event is PollNoteEvent) &&
                     (it.author?.pubkeyHex in followingKeySet || (it.event?.isTaggedHashes(followingTagSet) ?: false)) &&
                     // && account.isAcceptable(it)  // This filter follows only. No need to check if acceptable
                     it.author?.let { !account.isHidden(it.pubkeyHex) } ?: true &&
