package com.vitorpamplona.amethyst.model

import android.util.Log
import androidx.compose.runtime.Stable
import com.vitorpamplona.amethyst.Amethyst
import com.vitorpamplona.amethyst.service.HexValidator
import com.vitorpamplona.amethyst.service.checkNotInMainThread
import com.vitorpamplona.amethyst.service.model.*
import com.vitorpamplona.amethyst.service.nip19.Nip19
import com.vitorpamplona.amethyst.service.relays.Relay
import com.vitorpamplona.amethyst.ui.components.BundledInsert
import fr.acinq.secp256k1.Hex
import kotlinx.coroutines.*
import kotlinx.coroutines.flow.MutableSharedFlow
import kotlinx.coroutines.flow.asSharedFlow
import java.io.File
import java.io.FileOutputStream
import java.io.IOException
import java.time.Instant
import java.time.ZoneId
import java.time.format.DateTimeFormatter
import java.util.concurrent.ConcurrentHashMap

object LocalCache {
    val antiSpam = AntiSpamFilter()

    val users = ConcurrentHashMap<HexKey, User>(5000)
    val notes = ConcurrentHashMap<HexKey, Note>(5000)
    val channels = ConcurrentHashMap<HexKey, Channel>()
    val addressables = ConcurrentHashMap<String, AddressableNote>(100)

    val awaitingPaymentRequests =
        ConcurrentHashMap<HexKey, Pair<Note?, (LnZapPaymentResponseEvent) -> Unit>>(10)

    fun checkGetOrCreateUser(key: String): User? {
        checkNotInMainThread()

        if (isValidHexNpub(key)) {
            return getOrCreateUser(key)
        }
        return null
    }

    fun getOrCreateUser(key: HexKey): User {
        // checkNotInMainThread()

        return users[key] ?: run {
            val newObject = User(key)
            users.putIfAbsent(key, newObject) ?: newObject
        }
    }

    fun getUserIfExists(key: String): User? {
<<<<<<< HEAD
        return users.get(key)
=======
        if (key.isEmpty()) return null
        return users[key]
>>>>>>> 61af248c
    }

    fun getNoteIfExists(key: String): Note? {
        return addressables[key] ?: notes[key]
    }

    fun getChannelIfExists(key: String): Channel? {
        return channels[key]
    }

    fun checkGetOrCreateNote(key: String): Note? {
        checkNotInMainThread()

        if (ATag.isATag(key)) {
            return checkGetOrCreateAddressableNote(key)
        }
        if (isValidHexNpub(key)) {
            val note = getOrCreateNote(key)
            val noteEvent = note.event
            if (noteEvent is AddressableEvent) {
                // upgrade to the latest
                return checkGetOrCreateAddressableNote(noteEvent.address().toTag())
            } else {
                return note
            }
        }
        return null
    }

    fun getOrCreateNote(idHex: String): Note {
        checkNotInMainThread()

        return notes.get(idHex) ?: run {
            val newObject = Note(idHex)
            notes.putIfAbsent(idHex, newObject) ?: newObject
        }
    }

    fun checkGetOrCreateChannel(key: String): Channel? {
        checkNotInMainThread()

        if (isValidHexNpub(key)) {
            return getOrCreateChannel(key) {
                PublicChatChannel(key)
            }
        }
        val aTag = ATag.parse(key, null)
        if (aTag != null) {
            return getOrCreateChannel(aTag.toTag()) {
                LiveActivitiesChannel(aTag)
            }
        }
        return null
    }

    private fun isValidHexNpub(key: String): Boolean {
        if (key.isBlank()) return false
        if (key.contains(":")) return false

        return HexValidator.isHex(key)
    }

    fun getOrCreateChannel(key: String, channelFactory: (String) -> Channel): Channel {
        checkNotInMainThread()

        return channels[key] ?: run {
            val newObject = channelFactory(key)
            channels.putIfAbsent(key, newObject) ?: newObject
        }
    }

    fun checkGetOrCreateAddressableNote(key: String): AddressableNote? {
        return try {
            val addr = ATag.parse(key, null) // relay doesn't matter for the index.
            if (addr != null) {
                getOrCreateAddressableNote(addr)
            } else {
                null
            }
        } catch (e: IllegalArgumentException) {
            Log.e("LocalCache", "Invalid Key to create channel: $key", e)
            null
        }
    }

    fun getOrCreateAddressableNoteInternal(key: ATag): AddressableNote {
        checkNotInMainThread()

        // we can't use naddr here because naddr might include relay info and
        // the preferred relay should not be part of the index.
        return addressables[key.toTag()] ?: run {
            val newObject = AddressableNote(key)
            addressables.putIfAbsent(key.toTag(), newObject) ?: newObject
        }
    }

    fun getOrCreateAddressableNote(key: ATag): AddressableNote {
        val note = getOrCreateAddressableNoteInternal(key)
        // Loads the user outside a Syncronized block to avoid blocking
        if (note.author == null) {
            note.author = checkGetOrCreateUser(key.pubKeyHex)
        }
        return note
    }

    fun consume(event: MetadataEvent) {
        // new event
        val oldUser = getOrCreateUser(event.pubKey)
        if (oldUser.info == null || event.createdAt > oldUser.info!!.updatedMetadataAt) {
            val newUserMetadata = event.contactMetaData()
            if (newUserMetadata != null) {
                oldUser.updateUserInfo(newUserMetadata, event)
            }
            // Log.d("MT", "New User Metadata ${oldUser.pubkeyDisplayHex} ${oldUser.toBestDisplayName()}")
        } else {
            // Log.d("MT","Relay sent a previous Metadata Event ${oldUser.toBestDisplayName()} ${formattedDateTime(event.createdAt)} > ${formattedDateTime(oldUser.updatedAt)}")
        }
    }

    fun consume(event: BookmarkListEvent) {
        val user = getOrCreateUser(event.pubKey)
        if (user.latestBookmarkList == null || event.createdAt > user.latestBookmarkList!!.createdAt) {
            if (event.dTag() == "bookmark") {
                user.updateBookmark(event)
            }
            // Log.d("MT", "New User Metadata ${oldUser.pubkeyDisplayHex} ${oldUser.toBestDisplayName()}")
        } else {
            // Log.d("MT","Relay sent a previous Metadata Event ${oldUser.toBestDisplayName()} ${formattedDateTime(event.createdAt)} > ${formattedDateTime(oldUser.updatedAt)}")
        }
    }

    fun consume(event: PeopleListEvent) {
        val version = getOrCreateNote(event.id)
        val note = getOrCreateAddressableNote(event.address())
        val author = getOrCreateUser(event.pubKey)

        if (version.event == null) {
            version.loadEvent(event, author, emptyList())
            version.moveAllReferencesTo(note)
        }

        // Already processed this event.
        if (note.event?.id() == event.id()) return

        if (event.createdAt > (note.createdAt() ?: 0)) {
            note.loadEvent(event, author, emptyList())

            refreshObservers(note)
        }
    }

    fun formattedDateTime(timestamp: Long): String {
        return Instant.ofEpochSecond(timestamp).atZone(ZoneId.systemDefault())
            .format(DateTimeFormatter.ofPattern("uuuu MMM d hh:mm a"))
    }

    fun consume(event: TextNoteEvent, relay: Relay? = null) {
        val note = getOrCreateNote(event.id)
        val author = getOrCreateUser(event.pubKey)

        if (relay != null) {
            author.addRelayBeingUsed(relay, event.createdAt)
            note.addRelay(relay)
        }

        // Already processed this event.
        if (note.event != null) return

        if (antiSpam.isSpam(event, relay)) {
            relay?.let {
                it.spamCounter++
            }
            return
        }

        val replyTo = event.tagsWithoutCitations().mapNotNull { checkGetOrCreateNote(it) }

        note.loadEvent(event, author, replyTo)

        // Log.d("TN", "New Note (${notes.size},${users.size}) ${note.author?.toBestDisplayName()} ${note.event?.content()?.split("\n")?.take(100)} ${formattedDateTime(event.createdAt)}")

        // Prepares user's profile view.
        author.addNote(note)

        // Counts the replies
        replyTo.forEach {
            it.addReply(note)
        }

        refreshObservers(note)
    }

    fun consume(event: LongTextNoteEvent, relay: Relay?) {
        val version = getOrCreateNote(event.id)
        val note = getOrCreateAddressableNote(event.address())
        val author = getOrCreateUser(event.pubKey)

        if (version.event == null) {
            version.loadEvent(event, author, emptyList())
            version.moveAllReferencesTo(note)
        }

        if (relay != null) {
            author.addRelayBeingUsed(relay, event.createdAt)
            note.addRelay(relay)
        }

        // Already processed this event.
        if (note.event?.id() == event.id()) return

        if (antiSpam.isSpam(event, relay)) {
            relay?.let {
                it.spamCounter++
            }
            return
        }

        val replyTo = event.tagsWithoutCitations().mapNotNull { checkGetOrCreateNote(it) }

        if (event.createdAt > (note.createdAt() ?: 0)) {
            note.loadEvent(event, author, replyTo)

            author.addNote(note)

            refreshObservers(note)
        }
    }

    fun consume(event: PollNoteEvent, relay: Relay? = null) {
        val note = getOrCreateNote(event.id)
        val author = getOrCreateUser(event.pubKey)

        if (relay != null) {
            author.addRelayBeingUsed(relay, event.createdAt)
            note.addRelay(relay)
        }

        // Already processed this event.
        if (note.event != null) return

        if (antiSpam.isSpam(event, relay)) {
            relay?.let {
                it.spamCounter++
            }
            return
        }

        val replyTo = event.tagsWithoutCitations().mapNotNull { checkGetOrCreateNote(it) }

        note.loadEvent(event, author, replyTo)

        // Log.d("TN", "New Note (${notes.size},${users.size}) ${note.author?.toBestDisplayName()} ${note.event?.content()?.split("\n")?.take(100)} ${formattedDateTime(event.createdAt)}")

        // Prepares user's profile view.
        author.addNote(note)

        // Counts the replies
        replyTo.forEach {
            it.addReply(note)
        }

        refreshObservers(note)
    }

    private fun consume(event: LiveActivitiesEvent, relay: Relay?) {
        val version = getOrCreateNote(event.id)
        val note = getOrCreateAddressableNote(event.address())
        val author = getOrCreateUser(event.pubKey)

        if (version.event == null) {
            version.loadEvent(event, author, emptyList())
            version.moveAllReferencesTo(note)
        }

        if (note.event?.id() == event.id()) return

        if (event.createdAt > (note.createdAt() ?: 0)) {
            note.loadEvent(event, author, emptyList())

            val channel = getOrCreateChannel(note.idHex) {
                LiveActivitiesChannel(note.address)
            } as? LiveActivitiesChannel
            channel?.updateChannelInfo(author, event, event.createdAt)

            refreshObservers(note)
        }
    }

    private fun consume(event: PinListEvent) {
        val version = getOrCreateNote(event.id)
        val note = getOrCreateAddressableNote(event.address())
        val author = getOrCreateUser(event.pubKey)

        if (version.event == null) {
            version.loadEvent(event, author, emptyList())
            version.moveAllReferencesTo(note)
        }

        if (note.event?.id() == event.id()) return

        if (event.createdAt > (note.createdAt() ?: 0)) {
            note.loadEvent(event, author, emptyList())

            refreshObservers(note)
        }
    }

    private fun consume(event: RelaySetEvent) {
        val version = getOrCreateNote(event.id)
        val note = getOrCreateAddressableNote(event.address())
        val author = getOrCreateUser(event.pubKey)

        if (version.event == null) {
            version.loadEvent(event, author, emptyList())
            version.moveAllReferencesTo(note)
        }

        if (note.event?.id() == event.id()) return

        if (event.createdAt > (note.createdAt() ?: 0)) {
            note.loadEvent(event, author, emptyList())

            refreshObservers(note)
        }
    }

    private fun consume(event: AudioTrackEvent) {
        val version = getOrCreateNote(event.id)
        val note = getOrCreateAddressableNote(event.address())
        val author = getOrCreateUser(event.pubKey)

        if (version.event == null) {
            version.loadEvent(event, author, emptyList())
            version.moveAllReferencesTo(note)
        }

        // Already processed this event.
        if (note.event?.id() == event.id()) return

        if (event.createdAt > (note.createdAt() ?: 0)) {
            note.loadEvent(event, author, emptyList())

            refreshObservers(note)
        }
    }

    fun consume(event: BadgeDefinitionEvent) {
        val version = getOrCreateNote(event.id)
        val note = getOrCreateAddressableNote(event.address())
        val author = getOrCreateUser(event.pubKey)

        if (version.event == null) {
            version.loadEvent(event, author, emptyList())
            version.moveAllReferencesTo(note)
        }

        // Already processed this event.
        if (note.event?.id() == event.id()) return

        if (event.createdAt > (note.createdAt() ?: 0)) {
            note.loadEvent(event, author, emptyList<Note>())

            refreshObservers(note)
        }
    }

    fun consume(event: BadgeProfilesEvent) {
        val version = getOrCreateNote(event.id)
        val note = getOrCreateAddressableNote(event.address())
        val author = getOrCreateUser(event.pubKey)

        if (version.event == null) {
            version.loadEvent(event, author, emptyList())
            version.moveAllReferencesTo(note)
        }

        // Already processed this event.
        if (note.event?.id() == event.id()) return

        val replyTo = event.badgeAwardEvents().mapNotNull { checkGetOrCreateNote(it) } +
            event.badgeAwardDefinitions().mapNotNull { getOrCreateAddressableNote(it) }

        if (event.createdAt > (note.createdAt() ?: 0)) {
            note.loadEvent(event, author, replyTo)

            author.updateAcceptedBadges(note)
        }
    }

    fun consume(event: BadgeAwardEvent) {
        val note = getOrCreateNote(event.id)

        // Already processed this event.
        if (note.event != null) return

        // Log.d("TN", "New Boost (${notes.size},${users.size}) ${note.author?.toBestDisplayName()} ${formattedDateTime(event.createdAt)}")

        val author = getOrCreateUser(event.pubKey)
        val awardDefinition = event.awardDefinition().map { getOrCreateAddressableNote(it) }

        note.loadEvent(event, author, awardDefinition)

        // Replies of an Badge Definition are Award Events
        awardDefinition.forEach {
            it.addReply(note)
        }

        refreshObservers(note)
    }

    fun consume(event: AppDefinitionEvent) {
        val version = getOrCreateNote(event.id)
        val note = getOrCreateAddressableNote(event.address())
        val author = getOrCreateUser(event.pubKey)

        if (version.event == null) {
            version.loadEvent(event, author, emptyList())
            version.moveAllReferencesTo(note)
        }

        // Already processed this event.
        if (note.event != null) return

        if (event.createdAt > (note.createdAt() ?: 0)) {
            note.loadEvent(event, author, emptyList())

            refreshObservers(note)
        }
    }

    fun consume(event: AppRecommendationEvent) {
        val version = getOrCreateNote(event.id)
        val note = getOrCreateAddressableNote(event.address())
        val author = getOrCreateUser(event.pubKey)

        if (version.event == null) {
            version.loadEvent(event, author, emptyList())
            version.moveAllReferencesTo(note)
        }

        // Already processed this event.
        if (note.event?.id() == event.id()) return

        if (event.createdAt > (note.createdAt() ?: 0)) {
            note.loadEvent(event, author, emptyList())

            refreshObservers(note)
        }
    }

    @Suppress("UNUSED_PARAMETER")
    fun consume(event: RecommendRelayEvent) {
//        // Log.d("RR", event.toJson())
    }

    fun consume(event: ContactListEvent) {
        val user = getOrCreateUser(event.pubKey)

        // avoids processing empty contact lists.
        if (event.createdAt > (user.latestContactList?.createdAt ?: 0) && !event.tags.isEmpty()) {
            user.updateContactList(event)
            // Log.d("CL", "AAA ${user.toBestDisplayName()} ${follows.size}")
        }
    }

    fun consume(event: PrivateDmEvent, relay: Relay?): Note {
        val note = getOrCreateNote(event.id)
        val author = getOrCreateUser(event.pubKey)

        if (relay != null) {
            author.addRelayBeingUsed(relay, event.createdAt)
            note.addRelay(relay)
        }

        // Already processed this event.
        if (note.event != null) return note

        val recipient = event.verifiedRecipientPubKey()?.let { getOrCreateUser(it) }

        // Log.d("PM", "${author.toBestDisplayName()} to ${recipient?.toBestDisplayName()}")

        val repliesTo = event.taggedEvents().mapNotNull { checkGetOrCreateNote(it) }

        note.loadEvent(event, author, repliesTo)

        if (recipient != null) {
            author.addMessage(recipient, note)
            recipient.addMessage(author, note)
        }

        refreshObservers(note)

        return note
    }

    fun consume(event: DeletionEvent) {
        var deletedAtLeastOne = false

        event.deleteEvents().mapNotNull { notes[it] }.forEach { deleteNote ->
            // must be the same author
            if (deleteNote.author?.pubkeyHex == event.pubKey) {
                deleteNote.author?.removeNote(deleteNote)

                // reverts the add
                val mentions = deleteNote.event?.tags()?.filter { it.firstOrNull() == "p" }
                    ?.mapNotNull { it.getOrNull(1) }?.mapNotNull { checkGetOrCreateUser(it) }

                mentions?.forEach { user ->
                    user.removeReport(deleteNote)
                }

                // Counts the replies
                deleteNote.replyTo?.forEach { masterNote ->
                    masterNote.removeReply(deleteNote)
                    masterNote.removeBoost(deleteNote)
                    masterNote.removeReaction(deleteNote)
                    masterNote.removeZap(deleteNote)
                    masterNote.removeZapPayment(deleteNote)
                    masterNote.removeReport(deleteNote)
                }

                deleteNote.channelHex()?.let {
                    channels[it]?.removeNote(deleteNote)
                }

                (deleteNote.event as? LiveActivitiesChatMessageEvent)?.activity()?.let {
                    channels[it.toTag()]?.removeNote(deleteNote)
                }

                if (deleteNote.event is PrivateDmEvent) {
                    val author = deleteNote.author
                    val recipient = (deleteNote.event as? PrivateDmEvent)?.verifiedRecipientPubKey()?.let { checkGetOrCreateUser(it) }

                    if (recipient != null && author != null) {
                        author.removeMessage(recipient, deleteNote)
                        recipient.removeMessage(author, deleteNote)
                    }
                }

                notes.remove(deleteNote.idHex)

                deletedAtLeastOne = true
            }
        }

        if (deletedAtLeastOne) {
            // refreshObservers()
        }
    }

    fun consume(event: RepostEvent) {
        val note = getOrCreateNote(event.id)

        // Already processed this event.
        if (note.event != null) return

        // Log.d("TN", "New Boost (${notes.size},${users.size}) ${note.author?.toBestDisplayName()} ${formattedDateTime(event.createdAt)}")

        val author = getOrCreateUser(event.pubKey)
        val repliesTo = event.boostedPost().mapNotNull { checkGetOrCreateNote(it) } +
            event.taggedAddresses().mapNotNull { getOrCreateAddressableNote(it) }

        note.loadEvent(event, author, repliesTo)

        // Prepares user's profile view.
        author.addNote(note)

        // Counts the replies
        repliesTo.forEach {
            it.addBoost(note)
        }

        refreshObservers(note)
    }

    fun consume(event: GenericRepostEvent) {
        val note = getOrCreateNote(event.id)

        // Already processed this event.
        if (note.event != null) return

        // Log.d("TN", "New Boost (${notes.size},${users.size}) ${note.author?.toBestDisplayName()} ${formattedDateTime(event.createdAt)}")

        val author = getOrCreateUser(event.pubKey)
        val repliesTo = event.boostedPost().mapNotNull { checkGetOrCreateNote(it) } +
            event.taggedAddresses().mapNotNull { getOrCreateAddressableNote(it) }

        note.loadEvent(event, author, repliesTo)

        // Prepares user's profile view.
        author.addNote(note)

        // Counts the replies
        repliesTo.forEach {
            it.addBoost(note)
        }

        refreshObservers(note)
    }

    fun consume(event: ReactionEvent) {
        val note = getOrCreateNote(event.id)

        // Already processed this event.
        if (note.event != null) return

        val author = getOrCreateUser(event.pubKey)
        val repliesTo = event.originalPost().mapNotNull { checkGetOrCreateNote(it) } +
            event.taggedAddresses().mapNotNull { getOrCreateAddressableNote(it) }

        note.loadEvent(event, author, repliesTo)

        // Log.d("RE", "New Reaction ${event.content} (${notes.size},${users.size}) ${note.author?.toBestDisplayName()} ${formattedDateTime(event.createdAt)}")

        repliesTo.forEach {
            it.addReaction(note)
        }

        refreshObservers(note)
    }

    fun consume(event: ReportEvent, relay: Relay?) {
        val note = getOrCreateNote(event.id)
        val author = getOrCreateUser(event.pubKey)

        if (relay != null) {
            author.addRelayBeingUsed(relay, event.createdAt)
            note.addRelay(relay)
        }

        // Already processed this event.
        if (note.event != null) return

        val mentions = event.reportedAuthor().mapNotNull { checkGetOrCreateUser(it.key) }
        val repliesTo = event.reportedPost().mapNotNull { checkGetOrCreateNote(it.key) } +
            event.taggedAddresses().map { getOrCreateAddressableNote(it) }

        note.loadEvent(event, author, repliesTo)

        // Log.d("RP", "New Report ${event.content} by ${note.author?.toBestDisplayName()} ${formattedDateTime(event.createdAt)}")
        // Adds notifications to users.
        if (repliesTo.isEmpty()) {
            mentions.forEach {
                it.addReport(note)
            }
        } else {
            repliesTo.forEach {
                it.addReport(note)
            }

            mentions.forEach {
                // doesn't add to reports, but triggers recounts
                it.liveSet?.reports?.invalidateData()
            }
        }

        refreshObservers(note)
    }

    fun consume(event: ChannelCreateEvent) {
        // Log.d("MT", "New Event ${event.content} ${event.id.toHex()}")
        val oldChannel = getOrCreateChannel(event.id) {
            PublicChatChannel(it)
        }
        val author = getOrCreateUser(event.pubKey)

        val note = getOrCreateNote(event.id)
        if (note.event == null) {
            oldChannel.addNote(note)
            note.loadEvent(event, author, emptyList())

            refreshObservers(note)
        }

        if (event.createdAt <= oldChannel.updatedMetadataAt) {
            return // older data, does nothing
        }
        if (oldChannel.creator == null || oldChannel.creator == author) {
            if (oldChannel is PublicChatChannel) {
                oldChannel.updateChannelInfo(author, event.channelInfo(), event.createdAt)
            }
        }
    }

    fun consume(event: ChannelMetadataEvent) {
        val channelId = event.channel()
        // Log.d("MT", "New User ${users.size} ${event.contactMetaData.name}")
        if (channelId.isNullOrBlank()) return

        // new event
        val oldChannel = checkGetOrCreateChannel(channelId) ?: return

        val author = getOrCreateUser(event.pubKey)
        if (event.createdAt > oldChannel.updatedMetadataAt) {
            if (oldChannel.creator == null || oldChannel.creator == author) {
                if (oldChannel is PublicChatChannel) {
                    oldChannel.updateChannelInfo(author, event.channelInfo(), event.createdAt)
                }
            }
        } else {
            // Log.d("MT","Relay sent a previous Metadata Event ${oldUser.toBestDisplayName()} ${formattedDateTime(event.createdAt)} > ${formattedDateTime(oldUser.updatedAt)}")
        }

        val note = getOrCreateNote(event.id)
        if (note.event == null) {
            oldChannel.addNote(note)
            note.loadEvent(event, author, emptyList())

            refreshObservers(note)
        }
    }

    fun consume(event: ChannelMessageEvent, relay: Relay?) {
        val channelId = event.channel()

        if (channelId.isNullOrBlank()) return

        val channel = checkGetOrCreateChannel(channelId) ?: return

        val note = getOrCreateNote(event.id)
        channel.addNote(note)

        val author = getOrCreateUser(event.pubKey)

        if (relay != null) {
            author.addRelayBeingUsed(relay, event.createdAt)
            note.addRelay(relay)
        }

        // Already processed this event.
        if (note.event != null) return

        if (antiSpam.isSpam(event, relay)) {
            relay?.let {
                it.spamCounter++
            }
            return
        }

        val replyTo = event.tagsWithoutCitations()
            .filter { it != event.channel() }
            .mapNotNull { checkGetOrCreateNote(it) }

        note.loadEvent(event, author, replyTo)

        // Log.d("CM", "New Note (${notes.size},${users.size}) ${note.author?.toBestDisplayName()} ${note.event?.content()} ${formattedDateTime(event.createdAt)}")

        // Counts the replies
        replyTo.forEach {
            it.addReply(note)
        }

        refreshObservers(note)
    }

    fun consume(event: LiveActivitiesChatMessageEvent, relay: Relay?) {
        val activityId = event.activity() ?: return

        val channel = getOrCreateChannel(activityId.toTag()) {
            LiveActivitiesChannel(activityId)
        }

        val note = getOrCreateNote(event.id)
        channel.addNote(note)

        val author = getOrCreateUser(event.pubKey)

        if (relay != null) {
            author.addRelayBeingUsed(relay, event.createdAt)
            note.addRelay(relay)
        }

        // Already processed this event.
        if (note.event != null) return

        if (antiSpam.isSpam(event, relay)) {
            relay?.let {
                it.spamCounter++
            }
            return
        }

        val replyTo = event.tagsWithoutCitations()
            .filter { it != event.activity()?.toTag() }
            .mapNotNull { checkGetOrCreateNote(it) }

        note.loadEvent(event, author, replyTo)

        // Counts the replies
        replyTo.forEach {
            it.addReply(note)
        }

        refreshObservers(note)
    }

    @Suppress("UNUSED_PARAMETER")
    fun consume(event: ChannelHideMessageEvent) {
    }

    @Suppress("UNUSED_PARAMETER")
    fun consume(event: ChannelMuteUserEvent) {
    }

    fun consume(event: LnZapEvent) {
        val note = getOrCreateNote(event.id)
        // Already processed this event.
        if (note.event != null) return

        val zapRequest = event.zapRequest?.id?.let { getOrCreateNote(it) }

        val author = getOrCreateUser(event.pubKey)
        val mentions = event.zappedAuthor().mapNotNull { checkGetOrCreateUser(it) }
        val repliesTo = event.zappedPost().mapNotNull { checkGetOrCreateNote(it) } +
            event.taggedAddresses().map { getOrCreateAddressableNote(it) } +
            (
                (zapRequest?.event as? LnZapRequestEvent)?.taggedAddresses()?.map { getOrCreateAddressableNote(it) } ?: emptySet<Note>()
                )

        note.loadEvent(event, author, repliesTo)

        if (zapRequest == null) {
            Log.e("ZP", "Zap Request not found. Unable to process Zap {${event.toJson()}}")
            return
        }

        // Log.d("ZP", "New ZapEvent ${event.content} (${notes.size},${users.size}) ${note.author?.toBestDisplayName()} ${formattedDateTime(event.createdAt)}")

        repliesTo.forEach {
            it.addZap(zapRequest, note)
        }
        mentions.forEach {
            it.addZap(zapRequest, note)
        }

        refreshObservers(note)
    }

    fun consume(event: LnZapRequestEvent) {
        val note = getOrCreateNote(event.id)

        // Already processed this event.
        if (note.event != null) return

        val author = getOrCreateUser(event.pubKey)
        val mentions = event.zappedAuthor().mapNotNull { checkGetOrCreateUser(it) }
        val repliesTo = event.zappedPost().mapNotNull { checkGetOrCreateNote(it) } +
            event.taggedAddresses().map { getOrCreateAddressableNote(it) }

        note.loadEvent(event, author, repliesTo)

        // Log.d("ZP", "New Zap Request ${event.content} (${notes.size},${users.size}) ${note.author?.toBestDisplayName()} ${formattedDateTime(event.createdAt)}")

        repliesTo.forEach {
            it.addZap(note, null)
        }
        mentions.forEach {
            it.addZap(note, null)
        }

        refreshObservers(note)
    }

    fun consume(event: FileHeaderEvent, relay: Relay?) {
        val note = getOrCreateNote(event.id)
        val author = getOrCreateUser(event.pubKey)

        if (relay != null) {
            author.addRelayBeingUsed(relay, event.createdAt)
            note.addRelay(relay)
        }

        // Already processed this event.
        if (note.event != null) return

        note.loadEvent(event, author, emptyList())

        refreshObservers(note)
    }

    fun consume(event: FileStorageHeaderEvent, relay: Relay?) {
        val note = getOrCreateNote(event.id)
        val author = getOrCreateUser(event.pubKey)

        if (relay != null) {
            author.addRelayBeingUsed(relay, event.createdAt)
            note.addRelay(relay)
        }

        // Already processed this event.
        if (note.event != null) return

        note.loadEvent(event, author, emptyList())

        refreshObservers(note)
    }

    fun consume(event: HighlightEvent, relay: Relay?) {
        val note = getOrCreateNote(event.id)
        val author = getOrCreateUser(event.pubKey)

        if (relay != null) {
            author.addRelayBeingUsed(relay, event.createdAt)
            note.addRelay(relay)
        }

        // Already processed this event.
        if (note.event != null) return

        note.loadEvent(event, author, emptyList())

        // Adds to user profile
        author.addNote(note)

        refreshObservers(note)
    }

    fun consume(event: FileStorageEvent, relay: Relay?) {
        val note = getOrCreateNote(event.id)
        val author = getOrCreateUser(event.pubKey)

        if (relay != null) {
            author.addRelayBeingUsed(relay, event.createdAt)
            note.addRelay(relay)
        }

        try {
            val cachePath = File(Amethyst.instance.applicationContext.externalCacheDir, "NIP95")
            cachePath.mkdirs()
            val file = File(cachePath, event.id)
            if (!file.exists()) {
                val stream = FileOutputStream(file)
                stream.write(event.decode())
                stream.close()
                Log.i("FileStorageEvent", "NIP95 File received from ${relay?.url} and saved to disk as $file")
            }
        } catch (e: IOException) {
            Log.e("FileStorageEvent", "FileStorageEvent save to disk error: " + event.id, e)
        }

        // Already processed this event.
        if (note.event != null) return

        // this is an invalid event. But we don't need to keep the data in memory.
        val eventNoData = FileStorageEvent(event.id, event.pubKey, event.createdAt, event.tags, "", event.sig)

        note.loadEvent(eventNoData, author, emptyList())

        refreshObservers(note)
    }

    fun consume(event: LnZapPaymentRequestEvent) {
        // Does nothing without a response callback.
    }

    fun consume(event: LnZapPaymentRequestEvent, zappedNote: Note?, onResponse: (LnZapPaymentResponseEvent) -> Unit) {
        val note = getOrCreateNote(event.id)
        val author = getOrCreateUser(event.pubKey)

        // Already processed this event.
        if (note.event != null) return

        note.loadEvent(event, author, emptyList())

        zappedNote?.addZapPayment(note, null)

        awaitingPaymentRequests.put(event.id, Pair(zappedNote, onResponse))

        refreshObservers(note)
    }

    fun consume(event: LnZapPaymentResponseEvent) {
        val requestId = event.requestId()
        val pair = awaitingPaymentRequests[requestId] ?: return

        val (zappedNote, responseCallback) = pair

        val requestNote = requestId?.let { checkGetOrCreateNote(requestId) }

        val note = getOrCreateNote(event.id)
        val author = getOrCreateUser(event.pubKey)

        // Already processed this event.
        if (note.event != null) return

        note.loadEvent(event, author, emptyList())

        requestNote?.let { request ->
            zappedNote?.addZapPayment(request, note)
        }

        if (responseCallback != null) {
            responseCallback(event)
        }
    }

    fun findUsersStartingWith(username: String): List<User> {
        checkNotInMainThread()

        val key = decodePublicKeyAsHexOrNull(username)

        if (key != null && users[key] != null) {
            return listOfNotNull(users[key])
        }

        return users.values.filter {
            (it.anyNameStartsWith(username)) ||
                it.pubkeyHex.startsWith(username, true) ||
                it.pubkeyNpub().startsWith(username, true)
        }
    }

    fun findNotesStartingWith(text: String): List<Note> {
        checkNotInMainThread()

        val key = try {
            Nip19.uriToRoute(text)?.hex ?: Hex.decode(text).toHexKey()
        } catch (e: Exception) {
            null
        }

        if (key != null && (notes[key] ?: addressables[key]) != null) {
            return listOfNotNull(notes[key] ?: addressables[key])
        }

        return notes.values.filter {
            (it.event is TextNoteEvent && it.event?.content()?.contains(text, true) ?: false) ||
                (it.event is PollNoteEvent && it.event?.content()?.contains(text, true) ?: false) ||
                (it.event is ChannelMessageEvent && it.event?.content()?.contains(text, true) ?: false) ||
                it.idHex.startsWith(text, true) ||
                it.idNote().startsWith(text, true)
        } + addressables.values.filter {
            (it.event as? LongTextNoteEvent)?.content?.contains(text, true) ?: false ||
                (it.event as? LongTextNoteEvent)?.title()?.contains(text, true) ?: false ||
                (it.event as? LongTextNoteEvent)?.summary()?.contains(text, true) ?: false ||
                it.idHex.startsWith(text, true)
        }
    }

    fun findChannelsStartingWith(text: String): List<Channel> {
        checkNotInMainThread()

        val key = try {
            Nip19.uriToRoute(text)?.hex ?: Hex.decode(text).toHexKey()
        } catch (e: Exception) {
            null
        }

        if (key != null && channels[key] != null) {
            return listOfNotNull(channels[key])
        }

        return channels.values.filter {
            it.anyNameStartsWith(text) ||
                it.idHex.startsWith(text, true) ||
                it.idNote().startsWith(text, true)
        }
    }

    fun cleanObservers() {
        notes.forEach {
            it.value.clearLive()
        }

        users.forEach {
            it.value.clearLive()
        }
    }

    fun pruneOldAndHiddenMessages(account: Account) {
        checkNotInMainThread()

        channels.forEach { it ->
            val toBeRemoved = it.value.pruneOldAndHiddenMessages(account)

            toBeRemoved.forEach {
                notes.remove(it.idHex)
                // Doesn't need to clean up the replies and mentions.. Too small to matter.

                // Counts the replies
                it.replyTo?.forEach { _ ->
                    it.removeReply(it)
                }
            }

            println("PRUNE: ${toBeRemoved.size} messages removed from ${it.value.toBestDisplayName()}")
        }
    }

    fun pruneHiddenMessages(account: Account) {
        checkNotInMainThread()

        val toBeRemoved = account.hiddenUsers.map {
            (users[it]?.notes ?: emptySet())
        }.flatten()

        account.hiddenUsers.forEach {
            users[it]?.clearNotes()
        }

        toBeRemoved.forEach {
            it.author?.removeNote(it)

            // Counts the replies
            it.replyTo?.forEach { masterNote ->
                masterNote.removeReply(it)
                masterNote.removeBoost(it)
                masterNote.removeReaction(it)
                masterNote.removeZap(it)
                masterNote.removeReport(it)
            }

            notes.remove(it.idHex)
        }

        println("PRUNE: ${toBeRemoved.size} messages removed because they were Hidden")
    }

    fun pruneContactLists(userAccount: Account) {
        checkNotInMainThread()

        var removingContactList = 0
        users.values.forEach {
            if (it != userAccount.userProfile() && (it.liveSet == null || it.liveSet?.isInUse() == false) && it.latestContactList != null) {
                it.latestContactList = null
                removingContactList++
            }
        }

        println("PRUNE: $removingContactList contact lists")
    }

    // Observers line up here.
    val live: LocalCacheLiveData = LocalCacheLiveData()

    private fun refreshObservers(newNote: Note) {
        live.invalidateData(newNote)
    }

    fun verifyAndConsume(event: Event, relay: Relay?) {
        checkNotInMainThread()

        if (!event.hasValidSignature()) {
            try {
                event.checkSignature()
            } catch (e: Exception) {
                Log.w("Event failed retest ${event.kind}", e.message ?: "")
            }
            return
        }

        try {
            when (event) {
                is AppDefinitionEvent -> consume(event)
                is AppRecommendationEvent -> consume(event)
                is AudioTrackEvent -> consume(event)
                is BadgeAwardEvent -> consume(event)
                is BadgeDefinitionEvent -> consume(event)
                is BadgeProfilesEvent -> consume(event)
                is BookmarkListEvent -> consume(event)
                is ChannelCreateEvent -> consume(event)
                is ChannelHideMessageEvent -> consume(event)
                is ChannelMessageEvent -> consume(event, relay)
                is ChannelMetadataEvent -> consume(event)
                is ChannelMuteUserEvent -> consume(event)
                is ContactListEvent -> consume(event)
                is DeletionEvent -> consume(event)

                is FileHeaderEvent -> consume(event, relay)
                is FileStorageEvent -> consume(event, relay)
                is FileStorageHeaderEvent -> consume(event, relay)
                is HighlightEvent -> consume(event, relay)
                is LiveActivitiesEvent -> consume(event, relay)
                is LiveActivitiesChatMessageEvent -> consume(event, relay)
                is LnZapEvent -> {
                    event.zapRequest?.let {
                        verifyAndConsume(it, relay)
                    }
                    consume(event)
                }
                is LnZapRequestEvent -> consume(event)
                is LnZapPaymentRequestEvent -> consume(event)
                is LnZapPaymentResponseEvent -> consume(event)
                is LongTextNoteEvent -> consume(event, relay)
                is MetadataEvent -> consume(event)
                is PrivateDmEvent -> consume(event, relay)
                is PinListEvent -> consume(event)
                is PeopleListEvent -> consume(event)
                is ReactionEvent -> consume(event)
                is RecommendRelayEvent -> consume(event)
                is RelaySetEvent -> consume(event)
                is ReportEvent -> consume(event, relay)
                is RepostEvent -> {
                    event.containedPost()?.let {
                        verifyAndConsume(it, relay)
                    }
                    consume(event)
                }
                is GenericRepostEvent -> {
                    event.containedPost()?.let {
                        verifyAndConsume(it, relay)
                    }
                    consume(event)
                }
                is TextNoteEvent -> consume(event, relay)
                is PollNoteEvent -> consume(event, relay)
                else -> {
                    Log.w("Event Not Supported", event.toJson())
                }
            }
        } catch (e: Exception) {
            e.printStackTrace()
        }
    }
}

@Stable
class LocalCacheLiveData {
    private val _newEventBundles = MutableSharedFlow<Set<Note>>()
    val newEventBundles = _newEventBundles.asSharedFlow() // read-only public view

    // Refreshes observers in batches.
    private val bundler = BundledInsert<Note>(1000, Dispatchers.IO)

    fun invalidateData(newNote: Note) {
        bundler.invalidateList(newNote) { bundledNewNotes ->
            _newEventBundles.emit(bundledNewNotes)
        }
    }
}<|MERGE_RESOLUTION|>--- conflicted
+++ resolved
@@ -51,12 +51,8 @@
     }
 
     fun getUserIfExists(key: String): User? {
-<<<<<<< HEAD
+        if (key.isEmpty()) return null
         return users.get(key)
-=======
-        if (key.isEmpty()) return null
-        return users[key]
->>>>>>> 61af248c
     }
 
     fun getNoteIfExists(key: String): Note? {
