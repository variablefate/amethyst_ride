--- conflicted
+++ resolved
@@ -4,12 +4,8 @@
 import com.vitorpamplona.amethyst.LocalPreferences
 import com.vitorpamplona.amethyst.ServiceManager
 import com.vitorpamplona.amethyst.model.Account
-<<<<<<< HEAD
-import com.vitorpamplona.amethyst.model.toByteArray
+import com.vitorpamplona.amethyst.model.hexToByteArray
 import com.vitorpamplona.amethyst.service.HttpClient
-=======
-import com.vitorpamplona.amethyst.model.hexToByteArray
->>>>>>> 70890def
 import com.vitorpamplona.amethyst.service.nip19.Nip19
 import fr.acinq.secp256k1.Hex
 import kotlinx.coroutines.CoroutineScope
@@ -47,12 +43,8 @@
     fun startUI(key: String, useProxy: Boolean, proxyPort: Int) {
         val pattern = Pattern.compile(".+@.+\\.[a-z]+")
         val parsed = Nip19.uriToRoute(key)
-<<<<<<< HEAD
-        val pubKeyParsed = parsed?.hex?.toByteArray()
+        val pubKeyParsed = parsed?.hex?.hexToByteArray()
         val proxy = HttpClient.initProxy(useProxy, "127.0.0.1", proxyPort)
-=======
-        val pubKeyParsed = parsed?.hex?.hexToByteArray()
->>>>>>> 70890def
 
         val account =
             if (key.startsWith("nsec")) {
