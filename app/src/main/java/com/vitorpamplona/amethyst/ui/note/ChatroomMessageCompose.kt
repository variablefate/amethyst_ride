/**
 * Copyright (c) 2024 Vitor Pamplona
 *
 * Permission is hereby granted, free of charge, to any person obtaining a copy of
 * this software and associated documentation files (the "Software"), to deal in
 * the Software without restriction, including without limitation the rights to use,
 * copy, modify, merge, publish, distribute, sublicense, and/or sell copies of the
 * Software, and to permit persons to whom the Software is furnished to do so,
 * subject to the following conditions:
 *
 * The above copyright notice and this permission notice shall be included in all
 * copies or substantial portions of the Software.
 *
 * THE SOFTWARE IS PROVIDED "AS IS", WITHOUT WARRANTY OF ANY KIND, EXPRESS OR
 * IMPLIED, INCLUDING BUT NOT LIMITED TO THE WARRANTIES OF MERCHANTABILITY, FITNESS
 * FOR A PARTICULAR PURPOSE AND NONINFRINGEMENT. IN NO EVENT SHALL THE AUTHORS OR
 * COPYRIGHT HOLDERS BE LIABLE FOR ANY CLAIM, DAMAGES OR OTHER LIABILITY, WHETHER IN
 * AN ACTION OF CONTRACT, TORT OR OTHERWISE, ARISING FROM, OUT OF OR IN CONNECTION
 * WITH THE SOFTWARE OR THE USE OR OTHER DEALINGS IN THE SOFTWARE.
 */
package com.vitorpamplona.amethyst.ui.note

import androidx.compose.animation.animateContentSize
import androidx.compose.foundation.ExperimentalFoundationApi
import androidx.compose.foundation.clickable
import androidx.compose.foundation.combinedClickable
import androidx.compose.foundation.layout.Arrangement
import androidx.compose.foundation.layout.Column
import androidx.compose.foundation.layout.Row
import androidx.compose.foundation.layout.Spacer
import androidx.compose.foundation.layout.height
import androidx.compose.foundation.layout.padding
import androidx.compose.foundation.layout.size
import androidx.compose.foundation.layout.widthIn
import androidx.compose.material3.Icon
import androidx.compose.material3.MaterialTheme
import androidx.compose.material3.Surface
import androidx.compose.material3.Text
import androidx.compose.runtime.Composable
import androidx.compose.runtime.LaunchedEffect
import androidx.compose.runtime.MutableState
import androidx.compose.runtime.State
import androidx.compose.runtime.derivedStateOf
import androidx.compose.runtime.getValue
import androidx.compose.runtime.livedata.observeAsState
import androidx.compose.runtime.mutableIntStateOf
import androidx.compose.runtime.mutableStateOf
import androidx.compose.runtime.produceState
import androidx.compose.runtime.remember
import androidx.compose.runtime.setValue
import androidx.compose.ui.Alignment
import androidx.compose.ui.Modifier
import androidx.compose.ui.graphics.Color
import androidx.compose.ui.graphics.Shape
import androidx.compose.ui.graphics.compositeOver
import androidx.compose.ui.layout.onSizeChanged
import androidx.compose.ui.platform.LocalDensity
import androidx.compose.ui.res.painterResource
import androidx.compose.ui.res.stringResource
import androidx.compose.ui.text.font.FontWeight
import androidx.compose.ui.unit.dp
import com.vitorpamplona.amethyst.R
import com.vitorpamplona.amethyst.model.FeatureSetType
import com.vitorpamplona.amethyst.model.Note
import com.vitorpamplona.amethyst.model.User
import com.vitorpamplona.amethyst.ui.actions.NewPostViewModel
import com.vitorpamplona.amethyst.ui.components.CreateTextWithEmoji
import com.vitorpamplona.amethyst.ui.components.RobohashFallbackAsyncImage
import com.vitorpamplona.amethyst.ui.components.SensitivityWarning
import com.vitorpamplona.amethyst.ui.components.TranslatableRichTextViewer
import com.vitorpamplona.amethyst.ui.screen.loggedIn.AccountViewModel
import com.vitorpamplona.amethyst.ui.theme.ChatBubbleMaxSizeModifier
import com.vitorpamplona.amethyst.ui.theme.ChatBubbleShapeMe
import com.vitorpamplona.amethyst.ui.theme.ChatBubbleShapeThem
import com.vitorpamplona.amethyst.ui.theme.ChatPaddingInnerQuoteModifier
import com.vitorpamplona.amethyst.ui.theme.ChatPaddingModifier
import com.vitorpamplona.amethyst.ui.theme.DoubleHorzSpacer
import com.vitorpamplona.amethyst.ui.theme.Font12SP
import com.vitorpamplona.amethyst.ui.theme.HalfTopPadding
import com.vitorpamplona.amethyst.ui.theme.ReactionRowHeightChat
import com.vitorpamplona.amethyst.ui.theme.Size10dp
import com.vitorpamplona.amethyst.ui.theme.Size15Modifier
import com.vitorpamplona.amethyst.ui.theme.Size20dp
import com.vitorpamplona.amethyst.ui.theme.Size5dp
import com.vitorpamplona.amethyst.ui.theme.StdHorzSpacer
import com.vitorpamplona.amethyst.ui.theme.chatAuthorImage
import com.vitorpamplona.amethyst.ui.theme.mediumImportanceLink
import com.vitorpamplona.amethyst.ui.theme.placeholderText
import com.vitorpamplona.amethyst.ui.theme.subtleBorder
import com.vitorpamplona.quartz.events.ChannelCreateEvent
import com.vitorpamplona.quartz.events.ChannelMetadataEvent
import com.vitorpamplona.quartz.events.ChatMessageEvent
import com.vitorpamplona.quartz.events.EmptyTagList
import com.vitorpamplona.quartz.events.ImmutableListOfLists
import com.vitorpamplona.quartz.events.PrivateDmEvent
import com.vitorpamplona.quartz.events.toImmutableListOfLists

@Composable
fun ChatroomMessageCompose(
    baseNote: Note,
    routeForLastRead: String?,
    innerQuote: Boolean = false,
    parentBackgroundColor: MutableState<Color>? = null,
    accountViewModel: AccountViewModel,
    newPostViewModel: NewPostViewModel?,
    nav: (String) -> Unit,
    onWantsToReply: (Note) -> Unit,
) {
<<<<<<< HEAD
    val hasEvent by baseNote.live().hasEvent.observeAsState(baseNote.event != null)

    Crossfade(targetState = hasEvent) {
        if (it) {
            CheckHiddenChatMessage(
                baseNote,
                routeForLastRead,
                innerQuote,
                parentBackgroundColor,
                accountViewModel,
                newPostViewModel,
                nav,
                onWantsToReply,
            )
        } else {
            LongPressToQuickAction(baseNote = baseNote, accountViewModel = accountViewModel, newPostViewModel = newPostViewModel) { showPopup,
                ->
                BlankNote(
                    remember {
                        Modifier.combinedClickable(
                            onClick = {},
                            onLongClick = showPopup,
                        )
                    },
                )
            }
        }
    }
}

@Composable
fun CheckHiddenChatMessage(
    baseNote: Note,
    routeForLastRead: String?,
    innerQuote: Boolean = false,
    parentBackgroundColor: MutableState<Color>? = null,
    accountViewModel: AccountViewModel,
    newPostViewModel: NewPostViewModel?,
    nav: (String) -> Unit,
    onWantsToReply: (Note) -> Unit,
) {
    val isHidden by
        remember {
            accountViewModel.account.liveHiddenUsers
                .map { baseNote.isHiddenFor(it) }
                .distinctUntilChanged()
        }
            .observeAsState(accountViewModel.isNoteHidden(baseNote))

    if (!isHidden) {
        LoadedChatMessageCompose(
            baseNote,
            routeForLastRead,
            innerQuote,
            parentBackgroundColor,
            accountViewModel,
            newPostViewModel,
            nav,
            onWantsToReply,
        )
    }
}

@Composable
fun LoadedChatMessageCompose(
    baseNote: Note,
    routeForLastRead: String?,
    innerQuote: Boolean = false,
    parentBackgroundColor: MutableState<Color>? = null,
    accountViewModel: AccountViewModel,
    newPostViewModel: NewPostViewModel?,
    nav: (String) -> Unit,
    onWantsToReply: (Note) -> Unit,
) {
    var state by remember {
        mutableStateOf(
            AccountViewModel.NoteComposeReportState(),
        )
    }

    WatchForReports(baseNote, accountViewModel) { newState ->
        if (state != newState) {
            state = newState
        }
    }

    var showReportedNote by remember { mutableStateOf(false) }

    val showHiddenNote by
        remember(state, showReportedNote) {
            derivedStateOf { !state.isAcceptable && !showReportedNote }
        }

    Crossfade(targetState = showHiddenNote) {
        if (it) {
            HiddenNote(
                state.relevantReports,
                state.isHiddenAuthor,
                accountViewModel,
                Modifier,
                nav,
                onClick = { showReportedNote = true },
            )
        } else {
            val canPreview by
                remember(state, showReportedNote) {
                    derivedStateOf { (!state.isAcceptable && showReportedNote) || state.canPreview }
                }

=======
    WatchNoteEvent(baseNote = baseNote, accountViewModel = accountViewModel) {
        WatchBlockAndReport(
            note = baseNote,
            showHiddenWarning = innerQuote,
            accountViewModel = accountViewModel,
            nav = nav,
        ) { canPreview ->
>>>>>>> 27fbf1c1
            NormalChatNote(
                baseNote,
                routeForLastRead,
                innerQuote,
                canPreview,
                parentBackgroundColor,
                accountViewModel,
                newPostViewModel,
                nav,
                onWantsToReply,
            )
        }
    }
}

@OptIn(ExperimentalFoundationApi::class)
@Composable
fun NormalChatNote(
    note: Note,
    routeForLastRead: String?,
    innerQuote: Boolean = false,
    canPreview: Boolean = true,
    parentBackgroundColor: MutableState<Color>? = null,
    accountViewModel: AccountViewModel,
    newPostViewModel: NewPostViewModel?,
    nav: (String) -> Unit,
    onWantsToReply: (Note) -> Unit,
) {
    val drawAuthorInfo by
        remember(note) {
            derivedStateOf {
                val noteEvent = note.event
                if (accountViewModel.isLoggedUser(note.author)) {
                    false // never shows the user's pictures
                } else if (noteEvent is PrivateDmEvent) {
                    false // one-on-one, never shows it.
                } else if (noteEvent is ChatMessageEvent) {
                    // only shows in a group chat.
                    noteEvent.chatroomKey(accountViewModel.userProfile().pubkeyHex).users.size > 1
                } else {
                    true
                }
            }
        }

    val loggedInColors = MaterialTheme.colorScheme.mediumImportanceLink
    val otherColors = MaterialTheme.colorScheme.subtleBorder
    val defaultBackground = MaterialTheme.colorScheme.background

    val backgroundBubbleColor =
        remember {
            if (accountViewModel.isLoggedUser(note.author)) {
                mutableStateOf(
                    loggedInColors.compositeOver(parentBackgroundColor?.value ?: defaultBackground),
                )
            } else {
                mutableStateOf(otherColors.compositeOver(parentBackgroundColor?.value ?: defaultBackground))
            }
        }
    val alignment: Arrangement.Horizontal =
        remember {
            if (accountViewModel.isLoggedUser(note.author)) {
                Arrangement.End
            } else {
                Arrangement.Start
            }
        }
    val shape: Shape =
        remember {
            if (accountViewModel.isLoggedUser(note.author)) {
                ChatBubbleShapeMe
            } else {
                ChatBubbleShapeThem
            }
        }

    if (routeForLastRead != null) {
        LaunchedEffect(key1 = routeForLastRead) {
            accountViewModel.loadAndMarkAsRead(routeForLastRead, note.createdAt())
        }
    }

    Column {
        Row(
            modifier = if (innerQuote) ChatPaddingInnerQuoteModifier else ChatPaddingModifier,
            horizontalArrangement = alignment,
        ) {
            val availableBubbleSize = remember { mutableIntStateOf(0) }
            var popupExpanded by remember { mutableStateOf(false) }

            val modif2 = if (innerQuote) Modifier else ChatBubbleMaxSizeModifier

            val showDetails =
                remember {
                    mutableStateOf(
                        if (accountViewModel.settings.featureSet == FeatureSetType.SIMPLIFIED) {
                            note.zaps.isNotEmpty() || note.zapPayments.isNotEmpty() || note.reactions.isNotEmpty()
                        } else {
                            true
                        },
                    )
                }

            val clickableModifier =
                remember {
                    Modifier.combinedClickable(
                        onClick = {
                            if (note.event is ChannelCreateEvent) {
                                nav("Channel/${note.idHex}")
                            } else {
                                if (accountViewModel.settings.featureSet == FeatureSetType.SIMPLIFIED) {
                                    showDetails.value = !showDetails.value
                                }
                            }
                        },
                        onLongClick = { popupExpanded = true },
                    )
                }

            Row(
                horizontalArrangement = alignment,
                modifier =
                    modif2.onSizeChanged {
                        if (availableBubbleSize.intValue != it.width) {
                            availableBubbleSize.intValue = it.width
                        }
                    },
            ) {
                Surface(
                    color = backgroundBubbleColor.value,
                    shape = shape,
                    modifier = clickableModifier,
                ) {
                    RenderBubble(
                        note,
                        drawAuthorInfo,
                        alignment,
                        innerQuote,
                        backgroundBubbleColor,
                        onWantsToReply,
                        canPreview,
                        availableBubbleSize,
                        showDetails,
                        accountViewModel,
                        newPostViewModel,
                        nav,
                    )
                }
            }

            NoteQuickActionMenu(
                note = note,
                popupExpanded = popupExpanded,
                onDismiss = { popupExpanded = false },
                accountViewModel = accountViewModel,
                newPostViewModel = newPostViewModel,
            )
        }
    }
}

@Composable
private fun RenderBubble(
    baseNote: Note,
    drawAuthorInfo: Boolean,
    alignment: Arrangement.Horizontal,
    innerQuote: Boolean,
    backgroundBubbleColor: MutableState<Color>,
    onWantsToReply: (Note) -> Unit,
    canPreview: Boolean,
    availableBubbleSize: MutableState<Int>,
    showDetails: State<Boolean>,
    accountViewModel: AccountViewModel,
    newPostViewModel: NewPostViewModel?,
    nav: (String) -> Unit,
) {
    val bubbleSize = remember { mutableIntStateOf(0) }

    val bubbleModifier =
        remember {
            Modifier
                .padding(start = 10.dp, end = 10.dp, bottom = 5.dp)
                .onSizeChanged {
                    if (bubbleSize.intValue != it.width) {
                        bubbleSize.intValue = it.width
                    }
                }
                .animateContentSize()
        }

    Column(modifier = bubbleModifier) {
        MessageBubbleLines(
            drawAuthorInfo,
            baseNote,
            alignment,
            availableBubbleSize,
            innerQuote,
            backgroundBubbleColor,
            bubbleSize,
            onWantsToReply,
            canPreview,
            showDetails,
            accountViewModel,
            newPostViewModel,
            nav,
        )
    }
}

@Composable
private fun MessageBubbleLines(
    drawAuthorInfo: Boolean,
    baseNote: Note,
    alignment: Arrangement.Horizontal,
    availableBubbleSize: MutableState<Int>,
    innerQuote: Boolean,
    backgroundBubbleColor: MutableState<Color>,
    bubbleSize: MutableState<Int>,
    onWantsToReply: (Note) -> Unit,
    canPreview: Boolean,
    showDetails: State<Boolean>,
    accountViewModel: AccountViewModel,
    newPostViewModel: NewPostViewModel?,
    nav: (String) -> Unit,
) {
    if (drawAuthorInfo) {
        DrawAuthorInfo(
            baseNote,
            alignment,
            accountViewModel.settings.showProfilePictures.value,
            nav,
        )
    }

    RenderReplyRow(
        note = baseNote,
        innerQuote = innerQuote,
        backgroundBubbleColor = backgroundBubbleColor,
        accountViewModel = accountViewModel,
        newPostViewModel = newPostViewModel,
        nav = nav,
        onWantsToReply = onWantsToReply,
    )

    NoteRow(
        note = baseNote,
        canPreview = canPreview,
        innerQuote = innerQuote,
        backgroundBubbleColor = backgroundBubbleColor,
        accountViewModel = accountViewModel,
        nav = nav,
    )

    if (showDetails.value) {
        ConstrainedStatusRow(
            bubbleSize = bubbleSize,
            availableBubbleSize = availableBubbleSize,
            firstColumn = {
                if (baseNote.isDraft()) {
                    DisplayDraftChat()
                }
                IncognitoBadge(baseNote)
                ChatTimeAgo(baseNote)
                RelayBadgesHorizontal(baseNote, accountViewModel, nav = nav)
                Spacer(modifier = DoubleHorzSpacer)
            },
            secondColumn = {
                LikeReaction(baseNote, MaterialTheme.colorScheme.placeholderText, accountViewModel, nav)
                Spacer(modifier = StdHorzSpacer)
                ZapReaction(baseNote, MaterialTheme.colorScheme.placeholderText, accountViewModel, nav = nav)
                Spacer(modifier = DoubleHorzSpacer)
                ReplyReaction(
                    baseNote = baseNote,
                    grayTint = MaterialTheme.colorScheme.placeholderText,
                    accountViewModel = accountViewModel,
                    showCounter = false,
                    iconSizeModifier = Size15Modifier,
                ) {
                    onWantsToReply(baseNote)
                }
                Spacer(modifier = StdHorzSpacer)
            },
        )
    }
}

@Composable
private fun RenderReplyRow(
    note: Note,
    innerQuote: Boolean,
    backgroundBubbleColor: MutableState<Color>,
    accountViewModel: AccountViewModel,
    newPostViewModel: NewPostViewModel?,
    nav: (String) -> Unit,
    onWantsToReply: (Note) -> Unit,
) {
    if (!innerQuote && note.replyTo?.lastOrNull() != null) {
        RenderReply(note, backgroundBubbleColor, accountViewModel, newPostViewModel, nav, onWantsToReply)
    }
}

@Composable
private fun RenderReply(
    note: Note,
    backgroundBubbleColor: MutableState<Color>,
    accountViewModel: AccountViewModel,
    newPostViewModel: NewPostViewModel?,
    nav: (String) -> Unit,
    onWantsToReply: (Note) -> Unit,
) {
    Row(verticalAlignment = Alignment.CenterVertically) {
        val replyTo =
            produceState(initialValue = note.replyTo?.lastOrNull()) {
                accountViewModel.unwrapIfNeeded(value) {
                    value = it
                }
            }

        replyTo.value?.let { note ->
            ChatroomMessageCompose(
                baseNote = note,
                routeForLastRead = null,
                innerQuote = true,
                parentBackgroundColor = backgroundBubbleColor,
                accountViewModel = accountViewModel,
                newPostViewModel = newPostViewModel,
                nav = nav,
                onWantsToReply = onWantsToReply,
            )
        }
    }
}

@Composable
private fun NoteRow(
    note: Note,
    canPreview: Boolean,
    innerQuote: Boolean,
    backgroundBubbleColor: MutableState<Color>,
    accountViewModel: AccountViewModel,
    nav: (String) -> Unit,
) {
    Row(verticalAlignment = Alignment.CenterVertically) {
        when (note.event) {
            is ChannelCreateEvent -> {
                RenderCreateChannelNote(note)
            }
            is ChannelMetadataEvent -> {
                RenderChangeChannelMetadataNote(note)
            }
            else -> {
                RenderRegularTextNote(
                    note,
                    canPreview,
                    innerQuote,
                    backgroundBubbleColor,
                    accountViewModel,
                    nav,
                )
            }
        }
    }
}

@Composable
private fun ConstrainedStatusRow(
    bubbleSize: MutableState<Int>,
    availableBubbleSize: MutableState<Int>,
    firstColumn: @Composable () -> Unit,
    secondColumn: @Composable () -> Unit,
) {
    Row(
        verticalAlignment = Alignment.CenterVertically,
        horizontalArrangement = Arrangement.SpaceBetween,
        modifier =
            with(LocalDensity.current) {
                Modifier
                    .padding(top = Size5dp)
                    .height(Size20dp)
                    .widthIn(
                        bubbleSize.value.toDp(),
                        availableBubbleSize.value.toDp(),
                    )
            },
    ) {
        Column(modifier = ReactionRowHeightChat) {
            Row(
                verticalAlignment = Alignment.CenterVertically,
                modifier = ReactionRowHeightChat,
            ) {
                firstColumn()
            }
        }

        Column(modifier = ReactionRowHeightChat) {
            Row(
                verticalAlignment = Alignment.CenterVertically,
                modifier = ReactionRowHeightChat,
            ) {
                secondColumn()
            }
        }
    }
}

@Composable
fun IncognitoBadge(baseNote: Note) {
    if (baseNote.event is ChatMessageEvent) {
        Icon(
            painter = painterResource(id = R.drawable.incognito),
            null,
            modifier =
                Modifier
                    .padding(top = 1.dp)
                    .size(14.dp),
            tint = MaterialTheme.colorScheme.placeholderText,
        )
        Spacer(modifier = StdHorzSpacer)
    } else if (baseNote.event is PrivateDmEvent) {
        Icon(
            painter = painterResource(id = R.drawable.incognito_off),
            null,
            modifier =
                Modifier
                    .padding(top = 1.dp)
                    .size(14.dp),
            tint = MaterialTheme.colorScheme.placeholderText,
        )
        Spacer(modifier = StdHorzSpacer)
    }
}

@Composable
fun ChatTimeAgo(baseNote: Note) {
    val nowStr = stringResource(id = R.string.now)

    val time by
        remember(baseNote) { derivedStateOf { timeAgoShort(baseNote.createdAt() ?: 0, nowStr) } }

    Text(
        text = time,
        color = MaterialTheme.colorScheme.placeholderText,
        fontSize = Font12SP,
        maxLines = 1,
    )
}

@Composable
private fun RenderRegularTextNote(
    note: Note,
    canPreview: Boolean,
    innerQuote: Boolean,
    backgroundBubbleColor: MutableState<Color>,
    accountViewModel: AccountViewModel,
    nav: (String) -> Unit,
) {
    LoadDecryptedContentOrNull(note = note, accountViewModel = accountViewModel) { eventContent ->
        if (eventContent != null) {
            SensitivityWarning(
                note = note,
                accountViewModel = accountViewModel,
            ) {
                val tags = remember(note.event) { note.event?.tags()?.toImmutableListOfLists() ?: EmptyTagList }

                TranslatableRichTextViewer(
                    content = eventContent,
                    canPreview = canPreview,
                    quotesLeft = if (innerQuote) 0 else 1,
                    modifier = HalfTopPadding,
                    tags = tags,
                    backgroundColor = backgroundBubbleColor,
                    id = note.idHex,
                    accountViewModel = accountViewModel,
                    nav = nav,
                )
            }
        } else {
            TranslatableRichTextViewer(
                content = stringResource(id = R.string.could_not_decrypt_the_message),
                canPreview = true,
                quotesLeft = 0,
                modifier = HalfTopPadding,
                tags = EmptyTagList,
                backgroundColor = backgroundBubbleColor,
                id = note.idHex,
                accountViewModel = accountViewModel,
                nav = nav,
            )
        }
    }
}

@Composable
private fun RenderChangeChannelMetadataNote(note: Note) {
    val noteEvent = note.event as? ChannelMetadataEvent ?: return

    val channelInfo = noteEvent.channelInfo()
    val text =
        note.author?.toBestDisplayName().toString() +
            " ${stringResource(R.string.changed_chat_name_to)} '" +
            (channelInfo.name ?: "") +
            "', ${stringResource(R.string.description_to)} '" +
            (channelInfo.about ?: "") +
            "', ${stringResource(R.string.and_picture_to)} '" +
            (channelInfo.picture ?: "") +
            "'"

    CreateTextWithEmoji(
        text = text,
        tags = note.author?.info?.tags,
    )
}

@Composable
private fun RenderCreateChannelNote(note: Note) {
    val noteEvent = note.event as? ChannelCreateEvent ?: return
    val channelInfo = remember { noteEvent.channelInfo() }

    val text =
        note.author?.toBestDisplayName().toString() +
            " ${stringResource(R.string.created)} " +
            (channelInfo.name ?: "") +
            " ${stringResource(R.string.with_description_of)} '" +
            (channelInfo.about ?: "") +
            "', ${stringResource(R.string.and_picture)} '" +
            (channelInfo.picture ?: "") +
            "'"

    CreateTextWithEmoji(
        text = text,
        tags = note.author?.info?.tags,
    )
}

@Composable
private fun DrawAuthorInfo(
    baseNote: Note,
    alignment: Arrangement.Horizontal,
    loadProfilePicture: Boolean,
    nav: (String) -> Unit,
) {
    baseNote.author?.let {
        Row(
            verticalAlignment = Alignment.CenterVertically,
            horizontalArrangement = alignment,
            modifier =
                Modifier
                    .padding(top = Size10dp)
                    .clickable {
                        nav("User/${baseNote.author?.pubkeyHex}")
                    },
        ) {
            WatchAndDisplayUser(it, loadProfilePicture, nav)
        }
    }
}

@Composable
private fun WatchAndDisplayUser(
    author: User,
    loadProfilePicture: Boolean,
    nav: (String) -> Unit,
) {
    val userState by author.live().userMetadataInfo.observeAsState()

    UserIcon(author.pubkeyHex, userState?.picture, loadProfilePicture)

    if (userState != null) {
        DisplayMessageUsername(userState?.bestName() ?: author.pubkeyDisplayHex(), userState?.tags ?: EmptyTagList)
    } else {
        DisplayMessageUsername(author.pubkeyDisplayHex(), EmptyTagList)
    }
}

@Composable
private fun UserIcon(
    pubkeyHex: String,
    userProfilePicture: String?,
    loadProfilePicture: Boolean,
) {
    RobohashFallbackAsyncImage(
        robot = pubkeyHex,
        model = userProfilePicture,
        contentDescription = stringResource(id = R.string.profile_image),
        loadProfilePicture = loadProfilePicture,
        modifier = chatAuthorImage,
    )
}

@Composable
private fun DisplayMessageUsername(
    userDisplayName: String,
    userTags: ImmutableListOfLists<String>,
) {
    Spacer(modifier = StdHorzSpacer)
    CreateTextWithEmoji(
        text = userDisplayName,
        tags = userTags,
        maxLines = 1,
        fontWeight = FontWeight.Bold,
    )
}<|MERGE_RESOLUTION|>--- conflicted
+++ resolved
@@ -106,117 +106,6 @@
     nav: (String) -> Unit,
     onWantsToReply: (Note) -> Unit,
 ) {
-<<<<<<< HEAD
-    val hasEvent by baseNote.live().hasEvent.observeAsState(baseNote.event != null)
-
-    Crossfade(targetState = hasEvent) {
-        if (it) {
-            CheckHiddenChatMessage(
-                baseNote,
-                routeForLastRead,
-                innerQuote,
-                parentBackgroundColor,
-                accountViewModel,
-                newPostViewModel,
-                nav,
-                onWantsToReply,
-            )
-        } else {
-            LongPressToQuickAction(baseNote = baseNote, accountViewModel = accountViewModel, newPostViewModel = newPostViewModel) { showPopup,
-                ->
-                BlankNote(
-                    remember {
-                        Modifier.combinedClickable(
-                            onClick = {},
-                            onLongClick = showPopup,
-                        )
-                    },
-                )
-            }
-        }
-    }
-}
-
-@Composable
-fun CheckHiddenChatMessage(
-    baseNote: Note,
-    routeForLastRead: String?,
-    innerQuote: Boolean = false,
-    parentBackgroundColor: MutableState<Color>? = null,
-    accountViewModel: AccountViewModel,
-    newPostViewModel: NewPostViewModel?,
-    nav: (String) -> Unit,
-    onWantsToReply: (Note) -> Unit,
-) {
-    val isHidden by
-        remember {
-            accountViewModel.account.liveHiddenUsers
-                .map { baseNote.isHiddenFor(it) }
-                .distinctUntilChanged()
-        }
-            .observeAsState(accountViewModel.isNoteHidden(baseNote))
-
-    if (!isHidden) {
-        LoadedChatMessageCompose(
-            baseNote,
-            routeForLastRead,
-            innerQuote,
-            parentBackgroundColor,
-            accountViewModel,
-            newPostViewModel,
-            nav,
-            onWantsToReply,
-        )
-    }
-}
-
-@Composable
-fun LoadedChatMessageCompose(
-    baseNote: Note,
-    routeForLastRead: String?,
-    innerQuote: Boolean = false,
-    parentBackgroundColor: MutableState<Color>? = null,
-    accountViewModel: AccountViewModel,
-    newPostViewModel: NewPostViewModel?,
-    nav: (String) -> Unit,
-    onWantsToReply: (Note) -> Unit,
-) {
-    var state by remember {
-        mutableStateOf(
-            AccountViewModel.NoteComposeReportState(),
-        )
-    }
-
-    WatchForReports(baseNote, accountViewModel) { newState ->
-        if (state != newState) {
-            state = newState
-        }
-    }
-
-    var showReportedNote by remember { mutableStateOf(false) }
-
-    val showHiddenNote by
-        remember(state, showReportedNote) {
-            derivedStateOf { !state.isAcceptable && !showReportedNote }
-        }
-
-    Crossfade(targetState = showHiddenNote) {
-        if (it) {
-            HiddenNote(
-                state.relevantReports,
-                state.isHiddenAuthor,
-                accountViewModel,
-                Modifier,
-                nav,
-                onClick = { showReportedNote = true },
-            )
-        } else {
-            val canPreview by
-                remember(state, showReportedNote) {
-                    derivedStateOf { (!state.isAcceptable && showReportedNote) || state.canPreview }
-                }
-
-=======
     WatchNoteEvent(baseNote = baseNote, accountViewModel = accountViewModel) {
         WatchBlockAndReport(
             note = baseNote,
@@ -224,7 +113,6 @@
             accountViewModel = accountViewModel,
             nav = nav,
         ) { canPreview ->
->>>>>>> 27fbf1c1
             NormalChatNote(
                 baseNote,
                 routeForLastRead,
