/**
 * Copyright (c) 2024 Vitor Pamplona
 *
 * Permission is hereby granted, free of charge, to any person obtaining a copy of
 * this software and associated documentation files (the "Software"), to deal in
 * the Software without restriction, including without limitation the rights to use,
 * copy, modify, merge, publish, distribute, sublicense, and/or sell copies of the
 * Software, and to permit persons to whom the Software is furnished to do so,
 * subject to the following conditions:
 *
 * The above copyright notice and this permission notice shall be included in all
 * copies or substantial portions of the Software.
 *
 * THE SOFTWARE IS PROVIDED "AS IS", WITHOUT WARRANTY OF ANY KIND, EXPRESS OR
 * IMPLIED, INCLUDING BUT NOT LIMITED TO THE WARRANTIES OF MERCHANTABILITY, FITNESS
 * FOR A PARTICULAR PURPOSE AND NONINFRINGEMENT. IN NO EVENT SHALL THE AUTHORS OR
 * COPYRIGHT HOLDERS BE LIABLE FOR ANY CLAIM, DAMAGES OR OTHER LIABILITY, WHETHER IN
 * AN ACTION OF CONTRACT, TORT OR OTHERWISE, ARISING FROM, OUT OF OR IN CONNECTION
 * WITH THE SOFTWARE OR THE USE OR OTHER DEALINGS IN THE SOFTWARE.
 */
package com.vitorpamplona.amethyst.ui.actions

import android.widget.Toast
import androidx.compose.foundation.ExperimentalFoundationApi
import androidx.compose.foundation.clickable
import androidx.compose.foundation.combinedClickable
import androidx.compose.foundation.layout.Arrangement
import androidx.compose.foundation.layout.Column
import androidx.compose.foundation.layout.Row
import androidx.compose.foundation.layout.Spacer
import androidx.compose.foundation.layout.fillMaxWidth
import androidx.compose.foundation.layout.padding
import androidx.compose.foundation.layout.size
import androidx.compose.foundation.lazy.LazyColumn
import androidx.compose.foundation.lazy.itemsIndexed
import androidx.compose.foundation.text.KeyboardOptions
import androidx.compose.material.icons.Icons
import androidx.compose.material.icons.filled.Add
import androidx.compose.material.icons.filled.Cancel
import androidx.compose.material.icons.filled.DeleteSweep
import androidx.compose.material.icons.filled.Download
import androidx.compose.material.icons.filled.Groups
import androidx.compose.material.icons.filled.Paid
import androidx.compose.material.icons.filled.Public
import androidx.compose.material.icons.filled.Search
import androidx.compose.material.icons.filled.SyncProblem
import androidx.compose.material.icons.filled.Upload
import androidx.compose.material3.Button
import androidx.compose.material3.ButtonDefaults
import androidx.compose.material3.ExperimentalMaterial3Api
import androidx.compose.material3.HorizontalDivider
import androidx.compose.material3.Icon
import androidx.compose.material3.IconButton
import androidx.compose.material3.MaterialTheme
import androidx.compose.material3.Scaffold
import androidx.compose.material3.Text
import androidx.compose.material3.TopAppBar
import androidx.compose.material3.TopAppBarDefaults
import androidx.compose.runtime.Composable
import androidx.compose.runtime.LaunchedEffect
import androidx.compose.runtime.getValue
import androidx.compose.runtime.mutableStateOf
import androidx.compose.runtime.remember
import androidx.compose.runtime.rememberCoroutineScope
import androidx.compose.runtime.setValue
import androidx.compose.ui.Alignment
import androidx.compose.ui.Modifier
import androidx.compose.ui.graphics.Color
import androidx.compose.ui.platform.LocalContext
import androidx.compose.ui.res.painterResource
import androidx.compose.ui.res.stringResource
import androidx.compose.ui.text.input.KeyboardCapitalization
import androidx.compose.ui.text.input.TextFieldValue
import androidx.compose.ui.text.style.TextOverflow
import androidx.compose.ui.tooling.preview.Preview
import androidx.compose.ui.unit.dp
import androidx.compose.ui.unit.sp
import androidx.compose.ui.window.Dialog
import androidx.compose.ui.window.DialogProperties
import androidx.lifecycle.compose.collectAsStateWithLifecycle
import androidx.lifecycle.viewmodel.compose.viewModel
import com.vitorpamplona.amethyst.R
import com.vitorpamplona.amethyst.model.RelayBriefInfoCache
import com.vitorpamplona.amethyst.model.RelaySetupInfo
import com.vitorpamplona.amethyst.service.Nip11CachedRetriever
import com.vitorpamplona.amethyst.service.Nip11Retriever
import com.vitorpamplona.amethyst.service.relays.COMMON_FEED_TYPES
import com.vitorpamplona.amethyst.service.relays.Constants
import com.vitorpamplona.amethyst.service.relays.Constants.defaultRelays
import com.vitorpamplona.amethyst.service.relays.FeedType
import com.vitorpamplona.amethyst.ui.components.mockAccountViewModel
import com.vitorpamplona.amethyst.ui.note.RenderRelayIcon
import com.vitorpamplona.amethyst.ui.screen.loggedIn.AccountViewModel
import com.vitorpamplona.amethyst.ui.screen.loggedIn.MyTextField
import com.vitorpamplona.amethyst.ui.theme.ButtonBorder
import com.vitorpamplona.amethyst.ui.theme.DividerThickness
import com.vitorpamplona.amethyst.ui.theme.FeedPadding
import com.vitorpamplona.amethyst.ui.theme.Font14SP
import com.vitorpamplona.amethyst.ui.theme.HalfHorzPadding
import com.vitorpamplona.amethyst.ui.theme.HalfStartPadding
import com.vitorpamplona.amethyst.ui.theme.ReactionRowHeightChat
import com.vitorpamplona.amethyst.ui.theme.Size20Modifier
import com.vitorpamplona.amethyst.ui.theme.Size30Modifier
import com.vitorpamplona.amethyst.ui.theme.Size35dp
import com.vitorpamplona.amethyst.ui.theme.Size5dp
import com.vitorpamplona.amethyst.ui.theme.StdHorzSpacer
import com.vitorpamplona.amethyst.ui.theme.ThemeComparisonColumn
import com.vitorpamplona.amethyst.ui.theme.ThemeComparisonRow
import com.vitorpamplona.amethyst.ui.theme.WarningColor
import com.vitorpamplona.amethyst.ui.theme.allGoodColor
import com.vitorpamplona.amethyst.ui.theme.grayText
import com.vitorpamplona.amethyst.ui.theme.largeRelayIconModifier
import com.vitorpamplona.amethyst.ui.theme.placeholderText
import com.vitorpamplona.amethyst.ui.theme.warningColor
import kotlinx.coroutines.launch
import java.lang.Math.round

@Composable
fun NewRelayListView(
    relayToAdd: String = "",
    onClose: () -> Unit,
    accountViewModel: AccountViewModel,
    nav: (String) -> Unit,
) {
    val postViewModel: NewRelayListViewModel = viewModel()
    LaunchedEffect(Unit) { postViewModel.load(accountViewModel.account) }

    NewRelayListDialog(postViewModel, relayToAdd, onClose, accountViewModel, nav)
}

@OptIn(ExperimentalMaterial3Api::class)
@Composable
fun NewRelayListDialog(
    postViewModel: NewRelayListViewModel,
    relayToAdd: String = "",
    onClose: () -> Unit,
    accountViewModel: AccountViewModel,
    nav: (String) -> Unit,
) {
    Dialog(
        onDismissRequest = onClose,
        properties = DialogProperties(usePlatformDefaultWidth = false),
    ) {
        Scaffold(
            topBar = {
                TopAppBar(
                    title = {
                        Row(
                            modifier = Modifier.fillMaxWidth(),
                            horizontalArrangement = Arrangement.SpaceBetween,
                            verticalAlignment = Alignment.CenterVertically,
                        ) {
                            Spacer(modifier = StdHorzSpacer)

                            Button(
                                onClick = {
                                    postViewModel.deleteAll()
                                    defaultRelays.forEach { postViewModel.addRelay(it) }
                                    postViewModel.loadRelayDocuments()
                                },
                            ) {
                                Text(stringResource(R.string.default_relays))
                            }

                            SaveButton(
                                onPost = {
                                    postViewModel.create()
                                    onClose()
                                },
                                true,
                            )
                        }
                    },
                    navigationIcon = {
                        Spacer(modifier = StdHorzSpacer)
                        CloseButton(
                            onPress = {
                                postViewModel.reset()
                                onClose()
                            },
                        )
                    },
                    colors =
                        TopAppBarDefaults.topAppBarColors(
                            containerColor = MaterialTheme.colorScheme.surface,
                        ),
                )
            },
        ) { pad ->
            Column(
                modifier =
                    Modifier.padding(
                        16.dp,
                        pad.calculateTopPadding(),
                        16.dp,
                        pad.calculateBottomPadding(),
                    ),
                verticalArrangement = Arrangement.SpaceAround,
            ) {
                Row(modifier = Modifier.weight(1f), verticalAlignment = Alignment.CenterVertically) {
                    RelayFeed(postViewModel, relayToAdd, onClose, accountViewModel, nav)
                }
            }
        }
    }
}

@Preview(device = "spec:width=2160px,height=2340px,dpi=440")
@Composable
private fun RelayFeedPreview() {
    val accountViewModel = mockAccountViewModel()
    val nav: () -> Unit = {}

    val postViewModel = NewRelayListViewModel()
    postViewModel.load(accountViewModel.account)

    ThemeComparisonRow {
        RelayFeed(postViewModel, onClose = { }, accountViewModel = accountViewModel) {}
    }
}

@Composable
private fun RelayFeed(
    postViewModel: NewRelayListViewModel,
    relayToAdd: String = "",
    onClose: () -> Unit,
    accountViewModel: AccountViewModel,
    nav: (String) -> Unit,
) {
    val feedState by postViewModel.relays.collectAsStateWithLifecycle()
    LazyColumn(
        contentPadding = FeedPadding,
    ) {
        item {
            SettingsCategory("Public Home Relays", "Others can use these relays to find your public content")
        }

        item {
            val relayInfoDialog =
                RelaySetupInfo(
                    "vitor.nostr1.com",
                    true,
                    true,
                    feedTypes = COMMON_FEED_TYPES,
                )

            PrepareRelayInfoDialog(
                item = relayInfoDialog,
                accountViewModel = accountViewModel,
                nav = {
                    onClose()
                    nav(it)
                },
            ) { onOpenDialog ->
                ServerPlainClickableLine(
                    item = relayInfoDialog,
                    loadProfilePicture = remember { accountViewModel.settings.showProfilePictures.value },
                    onDelete = { postViewModel.deleteRelay(it) },
                    onClick = onOpenDialog,
                )
            }
        }
        item {
            val relayInfoDialog =
                RelaySetupInfo(
                    "nostr.wine",
                    true,
                    true,
                    feedTypes = COMMON_FEED_TYPES,
                )

            PrepareRelayInfoDialog(
                item = relayInfoDialog,
                accountViewModel = accountViewModel,
                nav = {
                    onClose()
                    nav(it)
                },
            ) { onOpenDialog ->
                ServerPlainClickableLine(
                    item = relayInfoDialog,
                    loadProfilePicture = remember { accountViewModel.settings.showProfilePictures.value },
                    onDelete = { postViewModel.deleteRelay(it) },
                    onClick = onOpenDialog,
                )
            }
        }

        item {
            EditableServerAdd(relayToAdd) { postViewModel.addRelay(it) }
        }

        item {
            SettingsCategory("Public Notification Relays", "Others can send content that mention you to these relays")
        }

        item {
            val relayInfoDialog =
                RelaySetupInfo(
                    "vitor.nostr1.com",
                    true,
                    true,
                    feedTypes = COMMON_FEED_TYPES,
                )

            PrepareRelayInfoDialog(
                item = relayInfoDialog,
                accountViewModel = accountViewModel,
                nav = {
                    onClose()
                    nav(it)
                },
            ) { onOpenDialog ->
                ServerPlainClickableLine(
                    item = relayInfoDialog,
                    loadProfilePicture = remember { accountViewModel.settings.showProfilePictures.value },
                    onDelete = { postViewModel.deleteRelay(it) },
                    onClick = onOpenDialog,
                )
            }
        }

        item {
            EditableServerAdd(relayToAdd) { postViewModel.addRelay(it) }
        }

        item {
            SettingsCategory("Private Inbox", "Others can send private content to you via these relays. Relays that accept any message from anybody but authenticate users before downloading content are recommended")
        }

        item {
            val relayInfoDialog =
                RelaySetupInfo(
                    "inbox.nostr.wine",
                    true,
                    true,
                    feedTypes = COMMON_FEED_TYPES,
                )

            PrepareRelayInfoDialog(
                item = relayInfoDialog,
                accountViewModel = accountViewModel,
                nav = {
                    onClose()
                    nav(it)
                },
            ) { onOpenDialog ->
                ServerPlainClickableLine(
                    item = relayInfoDialog,
                    loadProfilePicture = remember { accountViewModel.settings.showProfilePictures.value },
                    onDelete = { postViewModel.deleteRelay(it) },
                    onClick = onOpenDialog,
                )
            }
        }

        item {
            EditableServerAdd(relayToAdd) { postViewModel.addRelay(it) }
        }

        item {
            SettingsCategory("Local Cache", "Use these relays first and automatically re-publish all events to them")
        }

        item {
            val relayInfoDialog =
                RelaySetupInfo(
                    "ws:localhost:4869",
                    true,
                    true,
                    feedTypes = COMMON_FEED_TYPES,
                )

            PrepareRelayInfoDialog(
                item = relayInfoDialog,
                accountViewModel = accountViewModel,
                nav = {
                    onClose()
                    nav(it)
                },
            ) { onOpenDialog ->
                ServerPlainClickableLine(
                    item = relayInfoDialog,
                    loadProfilePicture = remember { accountViewModel.settings.showProfilePictures.value },
                    onDelete = { postViewModel.deleteRelay(it) },
                    onClick = onOpenDialog,
                )
            }
        }

        item {
            EditableServerAdd(relayToAdd) { postViewModel.addRelay(it) }
        }

        item {
            SettingsCategory("Search", "Search will use these relays. It requires NIP-50 compliance")
        }

        item {
            val relayInfoDialog =
                RelaySetupInfo(
                    "relay.noswhere.com",
                    true,
                    true,
                    feedTypes = COMMON_FEED_TYPES,
                )

            PrepareRelayInfoDialog(
                item = relayInfoDialog,
                accountViewModel = accountViewModel,
                nav = {
                    onClose()
                    nav(it)
                },
            ) { onOpenDialog ->
                ServerPlainClickableLine(
                    item = relayInfoDialog,
                    loadProfilePicture = remember { accountViewModel.settings.showProfilePictures.value },
                    onDelete = { postViewModel.deleteRelay(it) },
                    onClick = onOpenDialog,
                )
            }
        }
        item {
            val relayInfoDialog =
                RelaySetupInfo(
                    "nostr.wine",
                    true,
                    true,
                    feedTypes = COMMON_FEED_TYPES,
                )

            PrepareRelayInfoDialog(
                item = relayInfoDialog,
                accountViewModel = accountViewModel,
                nav = {
                    onClose()
                    nav(it)
                },
            ) { onOpenDialog ->
                ServerPlainClickableLine(
                    item = relayInfoDialog,
                    loadProfilePicture = remember { accountViewModel.settings.showProfilePictures.value },
                    onDelete = { postViewModel.deleteRelay(it) },
                    onClick = onOpenDialog,
                )
            }
        }
        item {
            val relayInfoDialog =
                RelaySetupInfo(
                    "relay.nostr.band",
                    true,
                    true,
                    feedTypes = COMMON_FEED_TYPES,
                )

            PrepareRelayInfoDialog(
                item = relayInfoDialog,
                accountViewModel = accountViewModel,
                nav = {
                    onClose()
                    nav(it)
                },
            ) { onOpenDialog ->
                ServerPlainClickableLine(
                    item = relayInfoDialog,
                    loadProfilePicture = remember { accountViewModel.settings.showProfilePictures.value },
                    onDelete = { postViewModel.deleteRelay(it) },
                    onClick = onOpenDialog,
                )
            }
        }

        item {
            EditableServerAdd(relayToAdd) { postViewModel.addRelay(it) }
        }

        item {
            SettingsCategory("General Relays", "Amethyst uses these relays to download posts for you.")
        }

        itemsIndexed(feedState, key = { _, item -> item.url }) { index, item ->
            PrepareRelayInfoDialog(
                item = item,
                accountViewModel = accountViewModel,
                nav = {
                    onClose()
                    nav(it)
                },
            ) { onOpenDialog ->
                ServerConfigClickableLine(
                    item = item,
                    loadProfilePicture = remember { accountViewModel.settings.showProfilePictures.value },
                    onToggleDownload = { postViewModel.toggleDownload(it) },
                    onToggleUpload = { postViewModel.toggleUpload(it) },
                    onToggleFollows = { postViewModel.toggleFollows(it) },
                    onTogglePrivateDMs = { postViewModel.toggleMessages(it) },
                    onTogglePublicChats = { postViewModel.togglePublicChats(it) },
                    onToggleGlobal = { postViewModel.toggleGlobal(it) },
                    onToggleSearch = { postViewModel.toggleSearch(it) },
                    onDelete = { postViewModel.deleteRelay(it) },
                    onClick = onOpenDialog,
                )
            }
        }

        item {
            EditableServerAdd(relayToAdd) { postViewModel.addRelay(it) }
        }
    }
}

@Composable
fun SettingsCategory(
    title: String,
    description: String? = null,
    modifier: Modifier = Modifier,
) {
    Column(
        modifier.padding(top = 24.dp, bottom = 8.dp),
    ) {
        Text(
            text = title,
            color = MaterialTheme.colorScheme.primary,
            style = MaterialTheme.typography.titleSmall,
        )
        if (description != null) {
            Text(
                description,
                style = MaterialTheme.typography.bodyMedium,
                color = MaterialTheme.colorScheme.grayText,
            )
        }
    }
}

@Composable
fun ServerConfigHeader() {
    Column(Modifier.fillMaxWidth()) {
        Row(verticalAlignment = Alignment.CenterVertically) {
            Column(Modifier.weight(1f)) {
                Row(verticalAlignment = Alignment.CenterVertically) {
                    Text(
                        text = stringResource(R.string.relay_address),
                        modifier = Modifier.weight(1f),
                        maxLines = 1,
                        overflow = TextOverflow.Ellipsis,
                    )
                }
            }

            Column(Modifier.weight(1.4f)) {
                Row(verticalAlignment = Alignment.CenterVertically) {
                    Spacer(modifier = Modifier.size(30.dp))

                    Text(
                        text = stringResource(R.string.bytes),
                        maxLines = 1,
                        fontSize = Font14SP,
                        modifier = Modifier.weight(1.2f),
                        color = MaterialTheme.colorScheme.placeholderText,
                    )

                    Spacer(modifier = Modifier.size(5.dp))

                    Text(
                        text = stringResource(id = R.string.bytes),
                        maxLines = 1,
                        fontSize = Font14SP,
                        modifier = Modifier.weight(1.2f),
                        color = MaterialTheme.colorScheme.placeholderText,
                    )

                    Spacer(modifier = Modifier.size(5.dp))

                    Text(
                        text = stringResource(R.string.errors),
                        maxLines = 1,
                        fontSize = Font14SP,
                        modifier = Modifier.weight(1f),
                        color = MaterialTheme.colorScheme.placeholderText,
                    )

                    Spacer(modifier = Modifier.size(5.dp))

                    Text(
                        text = stringResource(R.string.spam),
                        maxLines = 1,
                        fontSize = Font14SP,
                        modifier = Modifier.weight(1f),
                        color = MaterialTheme.colorScheme.placeholderText,
                    )

                    Spacer(modifier = Modifier.size(2.dp))
                }
            }
        }

        HorizontalDivider(thickness = DividerThickness)
    }
}

@Preview
@Composable
fun ServerConfigPreview() {
    ThemeComparisonColumn {
        ServerConfigClickableLine(
            loadProfilePicture = true,
            item =
                RelaySetupInfo(
                    url = "nostr.mom",
                    read = true,
                    write = true,
                    errorCount = 23,
                    downloadCountInBytes = 10000,
                    uploadCountInBytes = 10000000,
                    spamCount = 10,
                    feedTypes = Constants.activeTypesGlobalChats,
                    paidRelay = true,
                ),
            onDelete = {},
            onToggleDownload = {},
            onToggleUpload = {},
            onToggleFollows = {},
            onTogglePrivateDMs = {},
            onTogglePublicChats = {},
            onToggleGlobal = {},
            onToggleSearch = {},
            onClick = {},
        )
    }
}

@Composable
fun PrepareRelayInfoDialog(
    item: RelaySetupInfo,
    accountViewModel: AccountViewModel,
    nav: (String) -> Unit,
    inner: @Composable (onOpenDialogFor: () -> Unit) -> Unit,
) {
    var relayInfo: RelayInfoDialog? by remember { mutableStateOf(null) }
    val context = LocalContext.current

    relayInfo?.let {
        RelayInformationDialog(
            onClose = { relayInfo = null },
            relayInfo = it.relayInfo,
            relayBriefInfo = it.relayBriefInfo,
            accountViewModel = accountViewModel,
            nav = nav,
        )
    }

    inner {
        accountViewModel.retrieveRelayDocument(
            item.url,
            onInfo = { relayInfo = RelayInfoDialog(RelayBriefInfoCache.RelayBriefInfo(item.url), it) },
            onError = { url, errorCode, exceptionMessage ->
                val msg =
                    when (errorCode) {
                        Nip11Retriever.ErrorCode.FAIL_TO_ASSEMBLE_URL ->
                            context.getString(
                                R.string.relay_information_document_error_assemble_url,
                                url,
                                exceptionMessage,
                            )
                        Nip11Retriever.ErrorCode.FAIL_TO_REACH_SERVER ->
                            context.getString(
                                R.string.relay_information_document_error_assemble_url,
                                url,
                                exceptionMessage,
                            )
                        Nip11Retriever.ErrorCode.FAIL_TO_PARSE_RESULT ->
                            context.getString(
                                R.string.relay_information_document_error_assemble_url,
                                url,
                                exceptionMessage,
                            )
                        Nip11Retriever.ErrorCode.FAIL_WITH_HTTP_STATUS ->
                            context.getString(
                                R.string.relay_information_document_error_assemble_url,
                                url,
                                exceptionMessage,
                            )
                    }

                accountViewModel.toast(
                    context.getString(R.string.unable_to_download_relay_document),
                    msg,
                )
            },
        )
    }
}

@Composable
fun ServerConfigClickableLine(
    item: RelaySetupInfo,
    loadProfilePicture: Boolean,
    onToggleDownload: (RelaySetupInfo) -> Unit,
    onToggleUpload: (RelaySetupInfo) -> Unit,
    onToggleFollows: (RelaySetupInfo) -> Unit,
    onTogglePrivateDMs: (RelaySetupInfo) -> Unit,
    onTogglePublicChats: (RelaySetupInfo) -> Unit,
    onToggleGlobal: (RelaySetupInfo) -> Unit,
    onToggleSearch: (RelaySetupInfo) -> Unit,
    onDelete: (RelaySetupInfo) -> Unit,
    onClick: () -> Unit,
) {
    Column(Modifier.fillMaxWidth()) {
        Row(
            verticalAlignment = Alignment.CenterVertically,
            modifier = Modifier.padding(vertical = 5.dp),
        ) {
            Column(Modifier.clickable(onClick = onClick)) {
                val iconUrlFromRelayInfoDoc =
                    remember(item) {
                        Nip11CachedRetriever.getFromCache(item.url)?.icon
                    }

                RenderRelayIcon(
                    item.briefInfo.displayUrl,
                    iconUrlFromRelayInfoDoc ?: item.briefInfo.favIcon,
                    loadProfilePicture,
                    MaterialTheme.colorScheme.largeRelayIconModifier,
                )
            }

            Spacer(modifier = HalfHorzPadding)

            Column(Modifier.weight(1f)) {
                FirstLine(item, onClick, onDelete, ReactionRowHeightChat.fillMaxWidth())

                Row(
                    verticalAlignment = Alignment.CenterVertically,
                    modifier = ReactionRowHeightChat.fillMaxWidth(),
                ) {
                    RenderActiveToggles(
                        item = item,
                        onToggleFollows = onToggleFollows,
                        onTogglePrivateDMs = onTogglePrivateDMs,
                        onTogglePublicChats = onTogglePublicChats,
                        onToggleGlobal = onToggleGlobal,
                        onToggleSearch = onToggleSearch,
                    )
                }

                Row(
                    verticalAlignment = Alignment.CenterVertically,
                    modifier = ReactionRowHeightChat.fillMaxWidth(),
                ) {
                    RenderStatusRow(
                        item = item,
                        onToggleDownload = onToggleDownload,
                        onToggleUpload = onToggleUpload,
                        modifier = HalfStartPadding.weight(1f),
                    )
                }
            }
        }

        HorizontalDivider(thickness = DividerThickness)
    }
}

@Composable
fun ServerPlainClickableLine(
    item: RelaySetupInfo,
    loadProfilePicture: Boolean,
    onDelete: (RelaySetupInfo) -> Unit,
    onClick: () -> Unit,
) {
    Column(Modifier.fillMaxWidth()) {
        Row(
            verticalAlignment = Alignment.CenterVertically,
            modifier = Modifier.padding(vertical = 5.dp),
        ) {
            Column(Modifier.clickable(onClick = onClick)) {
                val iconUrlFromRelayInfoDoc =
                    remember(item) {
                        Nip11CachedRetriever.getFromCache(item.url)?.icon
                    }

                RenderRelayIcon(
                    item.briefInfo.displayUrl,
                    iconUrlFromRelayInfoDoc ?: item.briefInfo.favIcon,
                    loadProfilePicture,
                    MaterialTheme.colorScheme.largeRelayIconModifier,
                )
            }

            Spacer(modifier = HalfHorzPadding)

            Column(Modifier.weight(1f)) {
                FirstLine(item, onClick, onDelete, ReactionRowHeightChat.fillMaxWidth())

                Row(
                    verticalAlignment = Alignment.CenterVertically,
                    modifier = ReactionRowHeightChat.fillMaxWidth(),
                ) {
                    RenderStatusRow(
                        item = item,
                        onToggleDownload = { },
                        onToggleUpload = { },
                        modifier = HalfStartPadding.weight(1f),
                    )
                }
            }
        }

        HorizontalDivider(thickness = DividerThickness)
    }
}

@Composable
@OptIn(ExperimentalFoundationApi::class)
private fun RenderStatusRow(
    item: RelaySetupInfo,
    onToggleDownload: (RelaySetupInfo) -> Unit,
    onToggleUpload: (RelaySetupInfo) -> Unit,
    modifier: Modifier,
) {
    val scope = rememberCoroutineScope()
    val context = LocalContext.current

    Icon(
        imageVector = Icons.Default.Download,
        contentDescription = stringResource(R.string.read_from_relay),
        modifier =
            Modifier
                .size(15.dp)
                .combinedClickable(
                    onClick = { onToggleDownload(item) },
                    onLongClick = {
                        scope.launch {
                            Toast
                                .makeText(
                                    context,
                                    context.getString(R.string.read_from_relay),
                                    Toast.LENGTH_SHORT,
                                )
                                .show()
                        }
                    },
                ),
        tint =
            if (item.read) {
                MaterialTheme.colorScheme.allGoodColor
            } else {
                MaterialTheme.colorScheme.onSurface.copy(
                    alpha = 0.32f,
                )
            },
    )

    Text(
        text = countToHumanReadableBytes(item.downloadCountInBytes),
        maxLines = 1,
        fontSize = 12.sp,
        modifier = modifier,
        color = MaterialTheme.colorScheme.placeholderText,
    )

    Icon(
        imageVector = Icons.Default.Upload,
        stringResource(R.string.write_to_relay),
        modifier =
            Modifier
                .size(15.dp)
                .combinedClickable(
                    onClick = { onToggleUpload(item) },
                    onLongClick = {
                        scope.launch {
                            Toast
                                .makeText(
                                    context,
                                    context.getString(R.string.write_to_relay),
                                    Toast.LENGTH_SHORT,
                                )
                                .show()
                        }
                    },
                ),
        tint =
            if (item.write) {
                MaterialTheme.colorScheme.allGoodColor
            } else {
                MaterialTheme.colorScheme.onSurface.copy(
                    alpha = 0.32f,
                )
            },
    )

    Text(
        text = countToHumanReadableBytes(item.uploadCountInBytes),
        maxLines = 1,
        fontSize = 12.sp,
        modifier = modifier,
        color = MaterialTheme.colorScheme.placeholderText,
    )

    Icon(
        imageVector = Icons.Default.SyncProblem,
        stringResource(R.string.errors),
        modifier =
            Modifier
                .size(15.dp)
                .combinedClickable(
                    onClick = {},
                    onLongClick = {
                        scope.launch {
                            Toast
                                .makeText(
                                    context,
                                    context.getString(R.string.errors),
                                    Toast.LENGTH_SHORT,
                                )
                                .show()
                        }
                    },
                ),
        tint =
            if (item.errorCount > 0) {
                MaterialTheme.colorScheme.warningColor
            } else {
                MaterialTheme.colorScheme.allGoodColor
            },
    )

    Text(
        text = countToHumanReadable(item.errorCount, "errors"),
        maxLines = 1,
        fontSize = 12.sp,
        modifier = modifier,
        color = MaterialTheme.colorScheme.placeholderText,
    )

    Icon(
        imageVector = Icons.Default.DeleteSweep,
        stringResource(R.string.spam),
        modifier =
            Modifier
                .size(15.dp)
                .combinedClickable(
                    onClick = {},
                    onLongClick = {
                        scope.launch {
                            Toast
                                .makeText(
                                    context,
                                    context.getString(R.string.spam),
                                    Toast.LENGTH_SHORT,
                                )
                                .show()
                        }
                    },
                ),
        tint =
            if (item.spamCount > 0) {
                MaterialTheme.colorScheme.warningColor
            } else {
                MaterialTheme.colorScheme.allGoodColor
            },
    )

    Text(
        text = countToHumanReadable(item.spamCount, "spam"),
        maxLines = 1,
        fontSize = 12.sp,
        modifier = modifier,
        color = MaterialTheme.colorScheme.placeholderText,
    )
}

@Composable
@OptIn(ExperimentalFoundationApi::class)
private fun RenderActiveToggles(
    item: RelaySetupInfo,
    onToggleFollows: (RelaySetupInfo) -> Unit,
    onTogglePrivateDMs: (RelaySetupInfo) -> Unit,
    onTogglePublicChats: (RelaySetupInfo) -> Unit,
    onToggleGlobal: (RelaySetupInfo) -> Unit,
    onToggleSearch: (RelaySetupInfo) -> Unit,
) {
    val scope = rememberCoroutineScope()
    val context = LocalContext.current

    Text(
        text = stringResource(id = R.string.active_for),
        maxLines = 1,
        overflow = TextOverflow.Ellipsis,
        color = MaterialTheme.colorScheme.placeholderText,
        modifier = Modifier.padding(start = 2.dp, end = 5.dp),
        fontSize = 14.sp,
    )

    IconButton(
        modifier = Size30Modifier,
        onClick = { onToggleFollows(item) },
    ) {
        Icon(
            painterResource(R.drawable.ic_home),
            stringResource(R.string.home_feed),
            modifier =
                Modifier
                    .padding(horizontal = 5.dp)
                    .size(15.dp)
                    .combinedClickable(
                        onClick = { onToggleFollows(item) },
                        onLongClick = {
                            scope.launch {
                                Toast
                                    .makeText(
                                        context,
                                        context.getString(R.string.home_feed),
                                        Toast.LENGTH_SHORT,
                                    )
                                    .show()
                            }
                        },
                    ),
            tint =
                if (item.feedTypes.contains(FeedType.FOLLOWS)) {
                    MaterialTheme.colorScheme.allGoodColor
                } else {
                    MaterialTheme.colorScheme.onSurface.copy(
                        alpha = 0.32f,
                    )
                },
        )
    }
    IconButton(
        modifier = Size30Modifier,
        onClick = { onTogglePrivateDMs(item) },
    ) {
        Icon(
            painterResource(R.drawable.ic_dm),
            stringResource(R.string.private_message_feed),
            modifier =
                Modifier
                    .padding(horizontal = 5.dp)
                    .size(15.dp)
                    .combinedClickable(
                        onClick = { onTogglePrivateDMs(item) },
                        onLongClick = {
                            scope.launch {
                                Toast
                                    .makeText(
                                        context,
                                        context.getString(R.string.private_message_feed),
                                        Toast.LENGTH_SHORT,
                                    )
                                    .show()
                            }
                        },
                    ),
            tint =
                if (item.feedTypes.contains(FeedType.PRIVATE_DMS)) {
                    MaterialTheme.colorScheme.allGoodColor
                } else {
                    MaterialTheme.colorScheme.onSurface.copy(
                        alpha = 0.32f,
                    )
                },
        )
    }
    IconButton(
        modifier = Size30Modifier,
        onClick = { onTogglePublicChats(item) },
    ) {
        Icon(
            imageVector = Icons.Default.Groups,
            contentDescription = stringResource(R.string.public_chat_feed),
            modifier =
                Modifier
                    .padding(horizontal = 5.dp)
                    .size(15.dp)
                    .combinedClickable(
                        onClick = { onTogglePublicChats(item) },
                        onLongClick = {
                            scope.launch {
                                Toast
                                    .makeText(
                                        context,
                                        context.getString(R.string.public_chat_feed),
                                        Toast.LENGTH_SHORT,
                                    )
                                    .show()
                            }
                        },
                    ),
            tint =
                if (item.feedTypes.contains(FeedType.PUBLIC_CHATS)) {
                    MaterialTheme.colorScheme.allGoodColor
                } else {
                    MaterialTheme.colorScheme.onSurface.copy(
                        alpha = 0.32f,
                    )
                },
        )
    }
    IconButton(
        modifier = Size30Modifier,
        onClick = { onToggleGlobal(item) },
    ) {
        Icon(
            imageVector = Icons.Default.Public,
            stringResource(R.string.global_feed),
            modifier =
                Modifier
                    .padding(horizontal = 5.dp)
                    .size(15.dp)
                    .combinedClickable(
                        onClick = { onToggleGlobal(item) },
                        onLongClick = {
                            scope.launch {
                                Toast
                                    .makeText(
                                        context,
                                        context.getString(R.string.global_feed),
                                        Toast.LENGTH_SHORT,
                                    )
                                    .show()
                            }
                        },
                    ),
            tint =
                if (item.feedTypes.contains(FeedType.GLOBAL)) {
                    MaterialTheme.colorScheme.allGoodColor
                } else {
                    MaterialTheme.colorScheme.onSurface.copy(
                        alpha = 0.32f,
                    )
                },
        )
    }

    IconButton(
        modifier = Size30Modifier,
        onClick = { onToggleSearch(item) },
    ) {
        Icon(
            imageVector = Icons.Default.Search,
            stringResource(R.string.search_feed),
            modifier =
                Modifier
                    .padding(horizontal = 5.dp)
                    .size(15.dp)
                    .combinedClickable(
                        onClick = { onToggleSearch(item) },
                        onLongClick = {
                            scope.launch {
                                Toast
                                    .makeText(
                                        context,
                                        context.getString(R.string.search_feed),
                                        Toast.LENGTH_SHORT,
                                    )
                                    .show()
                            }
                        },
                    ),
            tint =
                if (item.feedTypes.contains(FeedType.SEARCH)) {
                    MaterialTheme.colorScheme.allGoodColor
                } else {
                    MaterialTheme.colorScheme.onSurface.copy(
                        alpha = 0.32f,
                    )
                },
        )
    }
}

@Composable
private fun FirstLine(
    item: RelaySetupInfo,
    onClick: () -> Unit,
    onDelete: (RelaySetupInfo) -> Unit,
    modifier: Modifier,
) {
    Row(verticalAlignment = Alignment.CenterVertically, modifier = modifier) {
        Row(Modifier.weight(1f), verticalAlignment = Alignment.CenterVertically) {
            Text(
                text = item.briefInfo.displayUrl,
                modifier = Modifier.clickable(onClick = onClick),
                maxLines = 1,
                overflow = TextOverflow.Ellipsis,
            )

            if (item.paidRelay) {
                Icon(
                    imageVector = Icons.Default.Paid,
                    null,
                    modifier =
                        Modifier
                            .padding(start = 5.dp, top = 1.dp)
                            .size(14.dp),
                    tint = MaterialTheme.colorScheme.allGoodColor,
                )
            }
        }

        IconButton(
            modifier = Modifier.size(30.dp),
            onClick = { onDelete(item) },
        ) {
            Icon(
                imageVector = Icons.Default.Cancel,
                contentDescription = stringResource(id = R.string.remove),
                modifier =
                    Modifier
                        .padding(start = 10.dp)
                        .size(15.dp),
                tint = WarningColor,
            )
        }
    }
}

@Composable
fun EditableServerAdd(
    relayToAdd: String,
    onNewRelay: (RelaySetupInfo) -> Unit,
) {
    var url by remember { mutableStateOf<TextFieldValue>(TextFieldValue(relayToAdd)) }

    Row(verticalAlignment = Alignment.CenterVertically, modifier = Modifier.padding(top = Size5dp)) {
        MyTextField(
            value = url,
            onValueChange = { url = it },
            label = { Text(text = stringResource(R.string.add_a_relay)) },
            keyboardOptions =
                KeyboardOptions.Default.copy(
                    autoCorrect = false,
                    capitalization = KeyboardCapitalization.None,
                ),
            modifier = Modifier.weight(1f),
            placeholder = {
                Text(
                    text = "wss://server.com",
                    color = MaterialTheme.colorScheme.placeholderText,
                    maxLines = 1,
                )
            },
            trailingIcon = {
                IconButton(
                    onClick = {
                        if (url.text.isNotBlank() && url.text != "/") {
                            var addedWSS =
                                if (!url.text.startsWith("wss://") && !url.text.startsWith("ws://")) "wss://${url.text}" else url.text
                            if (url.text.endsWith("/")) addedWSS = addedWSS.dropLast(1)
                            onNewRelay(RelaySetupInfo(addedWSS, false, true, feedTypes = FeedType.values().toSet()))
                            url = TextFieldValue("")
                        }
                    },
                    enabled = url.text.isNotBlank(),
                ) {
                    Icon(
                        imageVector = Icons.Default.Add,
                        null,
                        modifier = Size20Modifier,
                    )
                }
            },
            singleLine = true,
        )
    }
}

@Composable
fun EditableServerConfig(
    relayToAdd: String,
    onNewRelay: (RelaySetupInfo) -> Unit,
) {
    var url by remember { mutableStateOf<TextFieldValue>(TextFieldValue(relayToAdd)) }
    var read by remember { mutableStateOf(true) }
    var write by remember { mutableStateOf(true) }

    Row(verticalAlignment = Alignment.CenterVertically) {
        MyTextField(
            value = url,
            onValueChange = { url = it },
            label = { Text(text = stringResource(R.string.add_a_relay)) },
            keyboardOptions =
                KeyboardOptions.Default.copy(
                    autoCorrect = false,
                    capitalization = KeyboardCapitalization.None,
                ),
            modifier = Modifier.weight(1f),
            placeholder = {
                Text(
                    text = "server.com",
                    color = MaterialTheme.colorScheme.placeholderText,
                    maxLines = 1,
                )
            },
            singleLine = true,
        )

        IconButton(onClick = { read = !read }) {
            Icon(
                imageVector = Icons.Default.Download,
                contentDescription = stringResource(id = R.string.read_from_relay),
                modifier =
                    Modifier
                        .size(Size35dp)
                        .padding(horizontal = 5.dp),
                tint =
                    if (read) {
                        MaterialTheme.colorScheme.allGoodColor
                    } else {
                        MaterialTheme.colorScheme.placeholderText
                    },
            )
        }

        IconButton(onClick = { write = !write }) {
            Icon(
                imageVector = Icons.Default.Upload,
                contentDescription = stringResource(id = R.string.write_to_relay),
                modifier =
                    Modifier
                        .size(Size35dp)
                        .padding(horizontal = 5.dp),
                tint =
                    if (write) {
                        MaterialTheme.colorScheme.allGoodColor
                    } else {
                        MaterialTheme.colorScheme.placeholderText
                    },
            )
        }

        Button(
            onClick = {
                if (url.text.isNotBlank() && url.text != "/") {
                    var addedWSS =
<<<<<<< HEAD
                        if (!url.text.startsWith("wss://") && !url.text.startsWith("ws://")) "wss://${url.text}" else url.text
                    if (url.text.endsWith("/")) addedWSS = addedWSS.dropLast(1)
=======
                        if (!url.startsWith("wss://") && !url.startsWith("ws://")) {
                            if (url.endsWith(".onion") || url.endsWith(".onion/")) {
                                "ws://$url"
                            } else {
                                "wss://$url"
                            }
                        } else {
                            url
                        }
                    if (url.endsWith("/")) addedWSS = addedWSS.dropLast(1)
>>>>>>> c76ed3bb
                    onNewRelay(RelaySetupInfo(addedWSS, read, write, feedTypes = FeedType.values().toSet()))
                    url = TextFieldValue("")
                    write = true
                    read = true
                }
            },
            shape = ButtonBorder,
            colors =
                ButtonDefaults.buttonColors(
                    containerColor =
                        if (url.text.isNotBlank()) {
                            MaterialTheme.colorScheme.primary
                        } else {
                            MaterialTheme.colorScheme.placeholderText
                        },
                ),
        ) {
            Text(text = stringResource(id = R.string.add), color = Color.White)
        }
    }
}

fun countToHumanReadableBytes(counter: Int) =
    when {
        counter >= 1000000000 -> "${round(counter / 1000000000f)} GB"
        counter >= 1000000 -> "${round(counter / 1000000f)} MB"
        counter >= 1000 -> "${round(counter / 1000f)} KB"
        else -> "$counter"
    }

fun countToHumanReadable(
    counter: Int,
    str: String,
) = when {
    counter >= 1000000000 -> "${round(counter / 1000000000f)}G $str"
    counter >= 1000000 -> "${round(counter / 1000000f)}M $str"
    counter >= 1000 -> "${round(counter / 1000f)}K $str"
    else -> "$counter $str"
}<|MERGE_RESOLUTION|>--- conflicted
+++ resolved
@@ -1337,21 +1337,17 @@
             onClick = {
                 if (url.text.isNotBlank() && url.text != "/") {
                     var addedWSS =
-<<<<<<< HEAD
-                        if (!url.text.startsWith("wss://") && !url.text.startsWith("ws://")) "wss://${url.text}" else url.text
-                    if (url.text.endsWith("/")) addedWSS = addedWSS.dropLast(1)
-=======
-                        if (!url.startsWith("wss://") && !url.startsWith("ws://")) {
-                            if (url.endsWith(".onion") || url.endsWith(".onion/")) {
+                        if (!url.text.startsWith("wss://") && !url.text..startsWith("ws://")) {
+                            if (url.text.endsWith(".onion") || url.text.endsWith(".onion/")) {
                                 "ws://$url"
                             } else {
                                 "wss://$url"
                             }
                         } else {
-                            url
+                            url.text
                         }
-                    if (url.endsWith("/")) addedWSS = addedWSS.dropLast(1)
->>>>>>> c76ed3bb
+                    if (url.text.endsWith("/")) addedWSS = addedWSS.dropLast(1)
+
                     onNewRelay(RelaySetupInfo(addedWSS, read, write, feedTypes = FeedType.values().toSet()))
                     url = TextFieldValue("")
                     write = true
