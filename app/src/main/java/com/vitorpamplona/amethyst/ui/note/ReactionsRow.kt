package com.vitorpamplona.amethyst.ui.note

import android.widget.Toast
import androidx.compose.foundation.ExperimentalFoundationApi
import androidx.compose.foundation.combinedClickable
import androidx.compose.foundation.interaction.MutableInteractionSource
import androidx.compose.foundation.layout.Arrangement
import androidx.compose.foundation.layout.ExperimentalLayoutApi
import androidx.compose.foundation.layout.FlowRow
import androidx.compose.foundation.layout.Row
import androidx.compose.foundation.layout.Spacer
import androidx.compose.foundation.layout.fillMaxWidth
import androidx.compose.foundation.layout.height
import androidx.compose.foundation.layout.padding
import androidx.compose.foundation.layout.size
import androidx.compose.foundation.layout.width
import androidx.compose.foundation.shape.RoundedCornerShape
import androidx.compose.material.Button
import androidx.compose.material.ButtonDefaults
import androidx.compose.material.CircularProgressIndicator
import androidx.compose.material.Icon
import androidx.compose.material.IconButton
import androidx.compose.material.MaterialTheme
import androidx.compose.material.Text
import androidx.compose.material.icons.Icons
import androidx.compose.material.icons.filled.Bolt
import androidx.compose.material.icons.outlined.BarChart
import androidx.compose.material.icons.outlined.Bolt
import androidx.compose.material.ripple.rememberRipple
import androidx.compose.runtime.Composable
import androidx.compose.runtime.LaunchedEffect
import androidx.compose.runtime.getValue
import androidx.compose.runtime.livedata.observeAsState
import androidx.compose.runtime.mutableStateOf
import androidx.compose.runtime.remember
import androidx.compose.runtime.rememberCoroutineScope
import androidx.compose.runtime.setValue
import androidx.compose.ui.Alignment
import androidx.compose.ui.Alignment.Companion.CenterVertically
import androidx.compose.ui.Modifier
import androidx.compose.ui.graphics.Color
import androidx.compose.ui.graphics.ColorFilter
import androidx.compose.ui.platform.LocalContext
import androidx.compose.ui.platform.LocalUriHandler
import androidx.compose.ui.res.painterResource
import androidx.compose.ui.res.stringResource
import androidx.compose.ui.semantics.Role
import androidx.compose.ui.text.style.TextAlign
import androidx.compose.ui.unit.IntOffset
import androidx.compose.ui.unit.dp
import androidx.compose.ui.unit.sp
import androidx.compose.ui.window.Popup
import coil.compose.AsyncImage
import coil.request.CachePolicy
import coil.request.ImageRequest
import com.vitorpamplona.amethyst.R
import com.vitorpamplona.amethyst.model.Note
import com.vitorpamplona.amethyst.ui.actions.NewPostView
import com.vitorpamplona.amethyst.ui.screen.loggedIn.AccountViewModel
import com.vitorpamplona.amethyst.ui.theme.BitcoinOrange
import kotlinx.coroutines.Dispatchers
import kotlinx.coroutines.launch
import kotlinx.coroutines.withContext
import java.math.BigDecimal
import java.math.RoundingMode

@OptIn(ExperimentalFoundationApi::class)
@Composable
fun ReactionsRow(baseNote: Note, accountViewModel: AccountViewModel) {
    val accountState by accountViewModel.accountLiveData.observeAsState()
    val account = accountState?.account ?: return

    var wantsToReplyTo by remember {
        mutableStateOf<Note?>(null)
    }

    var wantsToQuote by remember {
        mutableStateOf<Note?>(null)
    }

    if (wantsToReplyTo != null) {
        NewPostView({ wantsToReplyTo = null }, wantsToReplyTo, null, account)
    }

    if (wantsToQuote != null) {
        NewPostView({ wantsToQuote = null }, null, wantsToQuote, account)
    }

    Row(
        modifier = Modifier
            .padding(top = 8.dp)
            .fillMaxWidth(),
        verticalAlignment = Alignment.CenterVertically,
        horizontalArrangement = Arrangement.SpaceBetween
    ) {
        ReplyReaction(baseNote, accountViewModel, Modifier.weight(1f)) {
            wantsToReplyTo = baseNote
        }

        BoostReaction(baseNote, accountViewModel, Modifier.weight(1f)) {
            wantsToQuote = baseNote
        }

        LikeReaction(baseNote, accountViewModel, Modifier.weight(1f))

        ZapReaction(baseNote, accountViewModel, Modifier.weight(1f))

        ViewCountReaction(baseNote, Modifier.weight(1f))
    }
}

@Composable
fun ReplyReaction(
    baseNote: Note,
    accountViewModel: AccountViewModel,
    textModifier: Modifier = Modifier,
    showCounter: Boolean = true,
    onPress: () -> Unit
) {
    val repliesState by baseNote.live().replies.observeAsState()
    val replies = repliesState?.note?.replies ?: emptySet()

    val grayTint = MaterialTheme.colors.onSurface.copy(alpha = 0.32f)
    val context = LocalContext.current
    val scope = rememberCoroutineScope()

    IconButton(
        modifier = Modifier.then(Modifier.size(20.dp)),
        onClick = {
            if (accountViewModel.isWriteable()) {
                onPress()
            } else {
                scope.launch {
                    Toast.makeText(
                        context,
                        context.getString(R.string.login_with_a_private_key_to_be_able_to_reply),
                        Toast.LENGTH_SHORT
                    ).show()
                }
            }
        }
    ) {
        Icon(
            painter = painterResource(R.drawable.ic_comment),
            null,
            modifier = Modifier.size(15.dp),
            tint = grayTint
        )
    }

    if (showCounter) {
        Text(
            " ${showCount(replies.size)}",
            fontSize = 14.sp,
            color = grayTint,
            modifier = textModifier
        )
    }
}

@Composable
private fun BoostReaction(
    baseNote: Note,
    accountViewModel: AccountViewModel,
    textModifier: Modifier = Modifier,
    onQuotePress: () -> Unit
) {
    val boostsState by baseNote.live().boosts.observeAsState()
    val boostedNote = boostsState?.note

    val grayTint = MaterialTheme.colors.onSurface.copy(alpha = 0.32f)
    val context = LocalContext.current
    val scope = rememberCoroutineScope()

    var wantsToBoost by remember { mutableStateOf(false) }

    IconButton(
        modifier = Modifier.then(Modifier.size(20.dp)),
        onClick = {
            if (accountViewModel.isWriteable()) {
                if (accountViewModel.hasBoosted(baseNote)) {
                    accountViewModel.deleteBoostsTo(baseNote)
                } else {
                    wantsToBoost = true
                }
            } else {
                scope.launch {
                    Toast.makeText(
                        context,
                        context.getString(R.string.login_with_a_private_key_to_be_able_to_boost_posts),
                        Toast.LENGTH_SHORT
                    ).show()
                }
            }
        }
    ) {
        if (wantsToBoost) {
            BoostTypeChoicePopup(
                baseNote,
                accountViewModel,
                onDismiss = {
                    wantsToBoost = false
                },
                onQuote = {
                    wantsToBoost = false
                    onQuotePress()
                }
            )
        }

        if (boostedNote?.isBoostedBy(accountViewModel.userProfile()) == true) {
            Icon(
                painter = painterResource(R.drawable.ic_retweeted),
                null,
                modifier = Modifier.size(20.dp),
                tint = Color.Unspecified
            )
        } else {
            Icon(
                painter = painterResource(R.drawable.ic_retweet),
                null,
                modifier = Modifier.size(20.dp),
                tint = grayTint
            )
        }
    }

    Text(
        " ${showCount(boostedNote?.boosts?.size)}",
        fontSize = 14.sp,
        color = MaterialTheme.colors.onSurface.copy(alpha = 0.32f),
        modifier = textModifier
    )
}

@Composable
fun LikeReaction(
    baseNote: Note,
    accountViewModel: AccountViewModel,
    textModifier: Modifier = Modifier
) {
    val reactionsState by baseNote.live().reactions.observeAsState()
    val reactedNote = reactionsState?.note ?: return

    val grayTint = MaterialTheme.colors.onSurface.copy(alpha = 0.32f)
    val context = LocalContext.current
    val scope = rememberCoroutineScope()

    IconButton(
        modifier = Modifier.then(Modifier.size(20.dp)),
        onClick = {
            if (accountViewModel.isWriteable()) {
                if (accountViewModel.hasReactedTo(baseNote)) {
                    accountViewModel.deleteReactionTo(baseNote)
                } else {
                    accountViewModel.reactTo(baseNote)
                }
            } else {
                scope.launch {
                    Toast.makeText(
                        context,
                        context.getString(R.string.login_with_a_private_key_to_like_posts),
                        Toast.LENGTH_SHORT
                    ).show()
                }
            }
        }
    ) {
        if (reactedNote.isReactedBy(accountViewModel.userProfile())) {
            Icon(
                painter = painterResource(R.drawable.ic_liked),
                null,
                modifier = Modifier.size(16.dp),
                tint = Color.Unspecified
            )
        } else {
            Icon(
                painter = painterResource(R.drawable.ic_like),
                null,
                modifier = Modifier.size(16.dp),
                tint = grayTint
            )
        }
    }

    Text(
        " ${showCount(reactedNote.reactions.size)}",
        fontSize = 14.sp,
        color = MaterialTheme.colors.onSurface.copy(alpha = 0.32f),
        modifier = textModifier
    )
}

@Composable
@OptIn(ExperimentalFoundationApi::class)
fun ZapReaction(
    baseNote: Note,
    accountViewModel: AccountViewModel,
    textModifier: Modifier = Modifier
) {
    val accountState by accountViewModel.accountLiveData.observeAsState()
    val account = accountState?.account ?: return

    val zapsState by baseNote.live().zaps.observeAsState()
    val zappedNote = zapsState?.note

    var wantsToZap by remember { mutableStateOf(false) }
    var wantsToChangeZapAmount by remember { mutableStateOf(false) }

    val grayTint = MaterialTheme.colors.onSurface.copy(alpha = 0.32f)
    val context = LocalContext.current
    val scope = rememberCoroutineScope()

    var zappingProgress by remember { mutableStateOf(0f) }

    Row(
        verticalAlignment = CenterVertically,
        modifier = Modifier
            .then(Modifier.size(20.dp))
            .combinedClickable(
                role = Role.Button,
                interactionSource = remember { MutableInteractionSource() },
                indication = rememberRipple(bounded = false, radius = 24.dp),
                onClick = {
                    if (account.zapAmountChoices.isEmpty()) {
                        scope.launch {
                            Toast
                                .makeText(
                                    context,
                                    context.getString(R.string.no_zap_amount_setup_long_press_to_change),
                                    Toast.LENGTH_SHORT
                                )
                                .show()
                        }
                    } else if (!accountViewModel.isWriteable()) {
                        scope.launch {
                            Toast
                                .makeText(
                                    context,
                                    context.getString(R.string.login_with_a_private_key_to_be_able_to_send_zaps),
                                    Toast.LENGTH_SHORT
                                )
                                .show()
                        }
                    } else if (account.zapAmountChoices.size == 1) {
<<<<<<< HEAD
                        scope.launch(Dispatchers.IO) {
                            accountViewModel.zap(
                                baseNote,
                                account.zapAmountChoices.first() * 1000,
                                "",
                                context,
                                onError = {
                                    scope.launch {
                                        zappingProgress = 0f
                                        Toast
                                            .makeText(context, it, Toast.LENGTH_SHORT)
                                            .show()
                                    }
                                },
                                onProgress = {
                                    scope.launch(Dispatchers.Main) {
                                        zappingProgress = it
                                    }
                                }
                            )
=======
                        accountViewModel.zap(baseNote, account.zapAmountChoices.first() * 1000, null, "", context) {
                            scope.launch {
                                Toast
                                    .makeText(context, it, Toast.LENGTH_SHORT)
                                    .show()
                            }
>>>>>>> 573cfa8b
                        }
                    } else if (account.zapAmountChoices.size > 1) {
                        wantsToZap = true
                    }
                },
                onLongClick = {
                    wantsToChangeZapAmount = true
                }
            )
    ) {
        if (wantsToZap) {
            ZapAmountChoicePopup(
                baseNote,
                accountViewModel,
                onDismiss = {
                    wantsToZap = false
                    zappingProgress = 0f
                },
                onChangeAmount = {
                    wantsToZap = false
                    wantsToChangeZapAmount = true
                },
                onError = {
                    scope.launch {
                        zappingProgress = 0f
                        Toast.makeText(context, it, Toast.LENGTH_SHORT).show()
                    }
                },
                onProgress = {
                    scope.launch(Dispatchers.Main) {
                        zappingProgress = it
                    }
                }
            )
        }
        if (wantsToChangeZapAmount) {
            UpdateZapAmountDialog({ wantsToChangeZapAmount = false }, account = account)
        }

        if (zappedNote?.isZappedBy(account.userProfile()) == true) {
            zappingProgress = 1f
            Icon(
                imageVector = Icons.Default.Bolt,
                contentDescription = stringResource(R.string.zaps),
                modifier = Modifier.size(20.dp),
                tint = BitcoinOrange
            )
        } else {
            if (zappingProgress < 0.1 || zappingProgress > 0.99) {
                Icon(
                    imageVector = Icons.Outlined.Bolt,
                    contentDescription = stringResource(id = R.string.zaps),
                    modifier = Modifier.size(20.dp),
                    tint = grayTint
                )
            } else {
                Spacer(Modifier.width(3.dp))
                CircularProgressIndicator(
                    progress = zappingProgress,
                    modifier = Modifier.size(14.dp),
                    strokeWidth = 2.dp
                )
            }
        }
    }

    var zapAmount by remember { mutableStateOf<BigDecimal?>(null) }

    LaunchedEffect(key1 = zapsState) {
        withContext(Dispatchers.IO) {
            zapAmount = zappedNote?.zappedAmount()
        }
    }

    Text(
        showAmount(zapAmount),
        fontSize = 14.sp,
        color = MaterialTheme.colors.onSurface.copy(alpha = 0.32f),
        modifier = textModifier
    )
}

@Composable
private fun ViewCountReaction(baseNote: Note, textModifier: Modifier = Modifier) {
    val uri = LocalUriHandler.current
    val grayTint = MaterialTheme.colors.onSurface.copy(alpha = 0.32f)

    IconButton(
        modifier = Modifier.then(Modifier.size(20.dp)),
        onClick = { uri.openUri("https://counter.amethyst.social/${baseNote.idHex}/") }
    ) {
        Icon(
            imageVector = Icons.Outlined.BarChart,
            null,
            modifier = Modifier.size(19.dp),
            tint = grayTint
        )
    }

    Row(modifier = textModifier) {
        AsyncImage(
            model = ImageRequest.Builder(LocalContext.current)
                .data("https://counter.amethyst.social/${baseNote.idHex}.svg?label=+&color=00000000")
                .crossfade(true)
                .diskCachePolicy(CachePolicy.DISABLED)
                .memoryCachePolicy(CachePolicy.ENABLED)
                .build(),
            contentDescription = stringResource(R.string.view_count),
            modifier = Modifier.height(24.dp),
            colorFilter = ColorFilter.tint(grayTint)
        )
    }
}

@OptIn(ExperimentalLayoutApi::class)
@Composable
private fun BoostTypeChoicePopup(baseNote: Note, accountViewModel: AccountViewModel, onDismiss: () -> Unit, onQuote: () -> Unit) {
    Popup(
        alignment = Alignment.BottomCenter,
        offset = IntOffset(0, -50),
        onDismissRequest = { onDismiss() }
    ) {
        FlowRow() {
            Button(
                modifier = Modifier.padding(horizontal = 3.dp),
                onClick = {
                    accountViewModel.boost(baseNote)
                    onDismiss()
                },
                shape = RoundedCornerShape(20.dp),
                colors = ButtonDefaults
                    .buttonColors(
                        backgroundColor = MaterialTheme.colors.primary
                    )
            ) {
                Text(stringResource(R.string.boost), color = Color.White, textAlign = TextAlign.Center)
            }

            Button(
                modifier = Modifier.padding(horizontal = 3.dp),
                onClick = onQuote,
                shape = RoundedCornerShape(20.dp),
                colors = ButtonDefaults
                    .buttonColors(
                        backgroundColor = MaterialTheme.colors.primary
                    )
            ) {
                Text(stringResource(R.string.quote), color = Color.White, textAlign = TextAlign.Center)
            }
        }
    }
}

@OptIn(ExperimentalFoundationApi::class, ExperimentalLayoutApi::class)
@Composable
fun ZapAmountChoicePopup(
    baseNote: Note,
    accountViewModel: AccountViewModel,
    onDismiss: () -> Unit,
    onChangeAmount: () -> Unit,
    onError: (text: String) -> Unit,
    onProgress: (percent: Float) -> Unit
) {
    val context = LocalContext.current

    val accountState by accountViewModel.accountLiveData.observeAsState()
    val account = accountState?.account ?: return

    val scope = rememberCoroutineScope()

    Popup(
        alignment = Alignment.BottomCenter,
        offset = IntOffset(0, -50),
        onDismissRequest = { onDismiss() }
    ) {
        FlowRow(horizontalArrangement = Arrangement.Center) {
            account.zapAmountChoices.forEach { amountInSats ->
                Button(
                    modifier = Modifier.padding(horizontal = 3.dp),
                    onClick = {
<<<<<<< HEAD
                        scope.launch(Dispatchers.IO) {
                            accountViewModel.zap(
                                baseNote,
                                amountInSats * 1000,
                                "",
                                context,
                                onError,
                                onProgress
                            )
                            onDismiss()
                        }
=======
                        accountViewModel.zap(baseNote, amountInSats * 1000, null, "", context, onError)
                        onDismiss()
>>>>>>> 573cfa8b
                    },
                    shape = RoundedCornerShape(20.dp),
                    colors = ButtonDefaults
                        .buttonColors(
                            backgroundColor = MaterialTheme.colors.primary
                        )
                ) {
                    Text(
                        "⚡ ${showAmount(amountInSats.toBigDecimal().setScale(1))}",
                        color = Color.White,
                        textAlign = TextAlign.Center,
                        modifier = Modifier.combinedClickable(
                            onClick = {
<<<<<<< HEAD
                                scope.launch(Dispatchers.IO) {
                                    accountViewModel.zap(
                                        baseNote,
                                        amountInSats * 1000,
                                        "",
                                        context,
                                        onError,
                                        onProgress
                                    )
                                    onDismiss()
                                }
=======
                                accountViewModel.zap(baseNote, amountInSats * 1000, null, "", context, onError)
                                onDismiss()
>>>>>>> 573cfa8b
                            },
                            onLongClick = {
                                onChangeAmount()
                            }
                        )
                    )
                }
            }
        }
    }
}

fun showCount(count: Int?): String {
    if (count == null) return ""
    if (count == 0) return ""

    return when {
        count >= 1000000000 -> "${Math.round(count / 1000000000f)}G"
        count >= 1000000 -> "${Math.round(count / 1000000f)}M"
        count >= 1000 -> "${Math.round(count / 1000f)}k"
        else -> "$count"
    }
}

val OneGiga = BigDecimal(1000000000)
val OneMega = BigDecimal(1000000)
val OneKilo = BigDecimal(1000)

fun showAmount(amount: BigDecimal?): String {
    if (amount == null) return ""
    if (amount.abs() < BigDecimal(0.01)) return ""

    return when {
        amount >= OneGiga -> "%.1fG".format(amount.div(OneGiga).setScale(1, RoundingMode.HALF_UP))
        amount >= OneMega -> "%.1fM".format(amount.div(OneMega).setScale(1, RoundingMode.HALF_UP))
        amount >= OneKilo -> "%.1fk".format(amount.div(OneKilo).setScale(1, RoundingMode.HALF_UP))
        else -> "%.0f".format(amount)
    }
}<|MERGE_RESOLUTION|>--- conflicted
+++ resolved
@@ -343,11 +343,11 @@
                                 .show()
                         }
                     } else if (account.zapAmountChoices.size == 1) {
-<<<<<<< HEAD
                         scope.launch(Dispatchers.IO) {
                             accountViewModel.zap(
                                 baseNote,
                                 account.zapAmountChoices.first() * 1000,
+                                null,
                                 "",
                                 context,
                                 onError = {
@@ -364,14 +364,6 @@
                                     }
                                 }
                             )
-=======
-                        accountViewModel.zap(baseNote, account.zapAmountChoices.first() * 1000, null, "", context) {
-                            scope.launch {
-                                Toast
-                                    .makeText(context, it, Toast.LENGTH_SHORT)
-                                    .show()
-                            }
->>>>>>> 573cfa8b
                         }
                     } else if (account.zapAmountChoices.size > 1) {
                         wantsToZap = true
@@ -552,11 +544,11 @@
                 Button(
                     modifier = Modifier.padding(horizontal = 3.dp),
                     onClick = {
-<<<<<<< HEAD
                         scope.launch(Dispatchers.IO) {
                             accountViewModel.zap(
                                 baseNote,
                                 amountInSats * 1000,
+                                null,
                                 "",
                                 context,
                                 onError,
@@ -564,10 +556,6 @@
                             )
                             onDismiss()
                         }
-=======
-                        accountViewModel.zap(baseNote, amountInSats * 1000, null, "", context, onError)
-                        onDismiss()
->>>>>>> 573cfa8b
                     },
                     shape = RoundedCornerShape(20.dp),
                     colors = ButtonDefaults
@@ -581,11 +569,11 @@
                         textAlign = TextAlign.Center,
                         modifier = Modifier.combinedClickable(
                             onClick = {
-<<<<<<< HEAD
                                 scope.launch(Dispatchers.IO) {
                                     accountViewModel.zap(
                                         baseNote,
                                         amountInSats * 1000,
+                                        null,
                                         "",
                                         context,
                                         onError,
@@ -593,10 +581,6 @@
                                     )
                                     onDismiss()
                                 }
-=======
-                                accountViewModel.zap(baseNote, amountInSats * 1000, null, "", context, onError)
-                                onDismiss()
->>>>>>> 573cfa8b
                             },
                             onLongClick = {
                                 onChangeAmount()
