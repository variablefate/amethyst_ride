--- conflicted
+++ resolved
@@ -6,31 +6,18 @@
 import org.junit.Test
 
 class NIP19ParserTest {
-    @Test
-    fun nAddrParser() {
-        val result = Nip19().uriToRoute("nostr:naddr1qqqqygzxpsj7dqha57pjk5k37gkn6g4nzakewtmqmnwryyhd3jfwlpgxtspsgqqqw4rs3xyxus")
-        assertEquals("30023:460c25e682fda7832b52d1f22d3d22b3176d972f60dcdc3212ed8c92ef85065c:", result?.hex)
-    }
+  @Test
+  fun nAddrParser() {
+    val result = Nip19().uriToRoute("nostr:naddr1qqqqygzxpsj7dqha57pjk5k37gkn6g4nzakewtmqmnwryyhd3jfwlpgxtspsgqqqw4rs3xyxus")
+    assertEquals("30023:460c25e682fda7832b52d1f22d3d22b3176d972f60dcdc3212ed8c92ef85065c:", result?.hex)
+  }
 
-    @Test
-    fun nAddrParser2() {
-        val result = Nip19().uriToRoute("nostr:naddr1qq8kwatfv3jj6amfwfjkwatpwfjqygxsm6lelvfda7qlg0tud9pfhduysy4vrexj65azqtdk4tr75j6xdspsgqqqw4rsg32ag8")
-        assertEquals("30023:d0debf9fb12def81f43d7c69429bb784812ac1e4d2d53a202db6aac7ea4b466c:guide-wireguard", result?.hex)
-    }
+  @Test
+  fun nAddrParser2() {
+    val result = Nip19().uriToRoute("nostr:naddr1qq8kwatfv3jj6amfwfjkwatpwfjqygxsm6lelvfda7qlg0tud9pfhduysy4vrexj65azqtdk4tr75j6xdspsgqqqw4rsg32ag8")
+    assertEquals("30023:d0debf9fb12def81f43d7c69429bb784812ac1e4d2d53a202db6aac7ea4b466c:guide-wireguard", result?.hex)
+  }
 
-<<<<<<< HEAD
-    @Test
-    fun nAddrFormatter() {
-        val address = ATag(30023, "460c25e682fda7832b52d1f22d3d22b3176d972f60dcdc3212ed8c92ef85065c", "")
-        assertEquals("naddr1qqqqygzxpsj7dqha57pjk5k37gkn6g4nzakewtmqmnwryyhd3jfwlpgxtspsgqqqw4rs3xyxus", address.toNAddr())
-    }
-
-    @Test
-    fun nAddrFormatter2() {
-        val address = ATag(30023, "d0debf9fb12def81f43d7c69429bb784812ac1e4d2d53a202db6aac7ea4b466c", "guide-wireguard")
-        assertEquals("naddr1qq8kwatfv3jj6amfwfjkwatpwfjqygxsm6lelvfda7qlg0tud9pfhduysy4vrexj65azqtdk4tr75j6xdspsgqqqw4rsg32ag8", address.toNAddr())
-    }
-=======
   @Test
   fun nAddrParse3() {
     val result = Nip19().uriToRoute("naddr1qqyrswtyv5mnjv3sqy28wumn8ghj7un9d3shjtnyv9kh2uewd9hsygx3uczxts4hwue9ayfn7ggq62anzstde2qs749pm9tx2csuthhpjvpsgqqqw4rs8pmj38")
@@ -66,5 +53,4 @@
     val address = ATag(30023, "d1e60465c2b777325e9133f2100d2bb31416dca810f54a1d95665621c5dee193", "89de7920", "wss://relay.damus.io")
     assertEquals("naddr1qqyrswtyv5mnjv3sqy28wumn8ghj7un9d3shjtnyv9kh2uewd9hsygx3uczxts4hwue9ayfn7ggq62anzstde2qs749pm9tx2csuthhpjvpsgqqqw4rs8pmj38", address.toNAddr())
   }
->>>>>>> 9720fdfc
 }