--- conflicted
+++ resolved
@@ -14,21 +14,27 @@
 import com.vitorpamplona.amethyst.service.model.ChannelMessageEvent
 import com.vitorpamplona.amethyst.service.model.ChannelMetadataEvent
 import com.vitorpamplona.amethyst.service.model.ChannelMuteUserEvent
+import com.vitorpamplona.amethyst.service.model.LnZapEvent
+import com.vitorpamplona.amethyst.service.model.LnZapRequestEvent
+import com.vitorpamplona.amethyst.service.model.LongTextNoteEvent
+import com.vitorpamplona.amethyst.service.model.ReactionEvent
+import com.vitorpamplona.amethyst.service.model.ReportEvent
+import com.vitorpamplona.amethyst.service.model.RepostEvent
 import com.vitorpamplona.amethyst.service.model.ContactListEvent
 import com.vitorpamplona.amethyst.service.model.DeletionEvent
 import com.vitorpamplona.amethyst.service.model.Event
-import com.vitorpamplona.amethyst.service.model.LnZapEvent
-import com.vitorpamplona.amethyst.service.model.LnZapRequestEvent
-import com.vitorpamplona.amethyst.service.model.LongTextNoteEvent
 import com.vitorpamplona.amethyst.service.model.MetadataEvent
 import com.vitorpamplona.amethyst.service.model.PrivateDmEvent
-import com.vitorpamplona.amethyst.service.model.ReactionEvent
 import com.vitorpamplona.amethyst.service.model.RecommendRelayEvent
-import com.vitorpamplona.amethyst.service.model.ReportEvent
-import com.vitorpamplona.amethyst.service.model.RepostEvent
 import com.vitorpamplona.amethyst.service.model.TextNoteEvent
 import com.vitorpamplona.amethyst.service.relays.Relay
 import fr.acinq.secp256k1.Hex
+import java.io.ByteArrayInputStream
+import java.time.Instant
+import java.time.ZoneId
+import java.time.format.DateTimeFormatter
+import java.util.concurrent.ConcurrentHashMap
+import java.util.concurrent.atomic.AtomicBoolean
 import kotlinx.coroutines.CoroutineScope
 import kotlinx.coroutines.Dispatchers
 import kotlinx.coroutines.Job
@@ -37,35 +43,9 @@
 import kotlinx.coroutines.launch
 import kotlinx.coroutines.withContext
 import nostr.postr.toNpub
-import java.io.ByteArrayInputStream
-import java.time.Instant
-import java.time.ZoneId
-import java.time.format.DateTimeFormatter
-import java.util.concurrent.ConcurrentHashMap
-import java.util.concurrent.atomic.AtomicBoolean
+
 
 object LocalCache {
-<<<<<<< HEAD
-    val metadataParser = jacksonObjectMapper()
-        .configure(DeserializationFeature.FAIL_ON_UNKNOWN_PROPERTIES, false)
-        .readerFor(UserMetadata::class.java)
-
-    val antiSpam = AntiSpamFilter()
-
-    val users = ConcurrentHashMap<HexKey, User>()
-    val notes = ConcurrentHashMap<HexKey, Note>()
-    val channels = ConcurrentHashMap<HexKey, Channel>()
-    val addressables = ConcurrentHashMap<String, AddressableNote>()
-
-    fun checkGetOrCreateUser(key: String): User? {
-        return try {
-            val checkHex = Hex.decode(key).toNpub() // Checks if this is a valid Hex
-            getOrCreateUser(key)
-        } catch (e: IllegalArgumentException) {
-            Log.e("LocalCache", "Invalid Key to create user: $key", e)
-            null
-        }
-=======
   val metadataParser = jacksonObjectMapper()
     .configure(DeserializationFeature.FAIL_ON_UNKNOWN_PROPERTIES, false)
     .readerFor(UserMetadata::class.java)
@@ -148,18 +128,9 @@
     } catch (e: IllegalArgumentException) {
       Log.e("LocalCache", "Invalid Key to create channel: $key", e)
       null
->>>>>>> 9720fdfc
-    }
-
-<<<<<<< HEAD
-    @Synchronized
-    fun getOrCreateUser(key: HexKey): User {
-        return users[key] ?: run {
-            val answer = User(key)
-            users.put(key, answer)
-            answer
-        }
-=======
+    }
+  }
+
   @Synchronized
   fun getOrCreateAddressableNote(key: ATag): AddressableNote {
     // we can't use naddr here because naddr might include relay info and
@@ -169,855 +140,796 @@
       answer.author = checkGetOrCreateUser(key.pubKeyHex)
       addressables.put(key.toTag(), answer)
       answer
->>>>>>> 9720fdfc
-    }
-
-    fun checkGetOrCreateNote(key: String): Note? {
-        if (key.startsWith("naddr1")) {
-            return checkGetOrCreateAddressableNote(key)
+    }
+  }
+
+  fun consume(event: MetadataEvent) {
+    // new event
+    val oldUser = getOrCreateUser(event.pubKey)
+    if (oldUser.info == null || event.createdAt > oldUser.info!!.updatedMetadataAt) {
+      val newUser = try {
+        metadataParser.readValue(
+          ByteArrayInputStream(event.content.toByteArray(Charsets.UTF_8)),
+          UserMetadata::class.java
+        )
+      } catch (e: Exception) {
+        e.printStackTrace()
+        Log.w("MT", "Content Parse Error ${e.localizedMessage} ${event.content}")
+        return
+      }
+
+      oldUser.updateUserInfo(newUser, event)
+      //Log.d("MT", "New User Metadata ${oldUser.pubkeyDisplayHex} ${oldUser.toBestDisplayName()}")
+    } else {
+      //Log.d("MT","Relay sent a previous Metadata Event ${oldUser.toBestDisplayName()} ${formattedDateTime(event.createdAt)} > ${formattedDateTime(oldUser.updatedAt)}")
+    }
+  }
+
+  fun formattedDateTime(timestamp: Long): String {
+    return Instant.ofEpochSecond(timestamp).atZone(ZoneId.systemDefault())
+      .format(DateTimeFormatter.ofPattern("uuuu MMM d hh:mm a"))
+  }
+
+
+  fun consume(event: TextNoteEvent, relay: Relay? = null) {
+    val note = getOrCreateNote(event.id)
+    val author = getOrCreateUser(event.pubKey)
+
+    if (relay != null) {
+      author.addRelayBeingUsed(relay, event.createdAt)
+      note.addRelay(relay)
+    }
+
+    // Already processed this event.
+    if (note.event != null) return
+
+    if (antiSpam.isSpam(event)) {
+      relay?.let {
+        it.spamCounter++
+      }
+      return
+    }
+
+    val mentions = event.mentions().mapNotNull { checkGetOrCreateUser(it) }
+    val replyTo = replyToWithoutCitations(event).mapNotNull { checkGetOrCreateNote(it) } +
+                  event.taggedAddresses().mapNotNull { getOrCreateAddressableNote(it) }
+
+    note.loadEvent(event, author, mentions, replyTo)
+
+    //Log.d("TN", "New Note (${notes.size},${users.size}) ${note.author?.toBestDisplayName()} ${note.event?.content()?.take(100)} ${formattedDateTime(event.createdAt)}")
+
+    // Prepares user's profile view.
+    author.addNote(note)
+
+    // Adds notifications to users.
+    mentions.forEach {
+      it.addTaggedPost(note)
+    }
+    replyTo.forEach {
+      it.author?.addTaggedPost(note)
+    }
+
+    // Counts the replies
+    replyTo.forEach {
+      it.addReply(note)
+    }
+
+    refreshObservers()
+  }
+
+  fun consume(event: LongTextNoteEvent, relay: Relay?) {
+    val note = getOrCreateAddressableNote(event.address())
+    val author = getOrCreateUser(event.pubKey)
+
+    if (relay != null) {
+      author.addRelayBeingUsed(relay, event.createdAt)
+      note.addRelay(relay)
+    }
+
+    // Already processed this event.
+    if (note.event?.id() == event.id()) return
+
+    if (antiSpam.isSpam(event)) {
+      relay?.let {
+        it.spamCounter++
+      }
+      return
+    }
+
+    val mentions = event.mentions().mapNotNull { checkGetOrCreateUser(it) }
+    val replyTo = replyToWithoutCitations(event).mapNotNull { checkGetOrCreateNote(it) }
+
+    if (event.createdAt > (note.createdAt() ?: 0)) {
+      note.loadEvent(event, author, mentions, replyTo)
+
+      author.addNote(note)
+
+      // Adds notifications to users.
+      mentions.forEach {
+        it.addTaggedPost(note)
+      }
+      replyTo.forEach {
+        it.author?.addTaggedPost(note)
+      }
+
+      refreshObservers()
+    }
+  }
+
+  fun consume(event: BadgeDefinitionEvent) {
+    val note = getOrCreateAddressableNote(event.address())
+    val author = getOrCreateUser(event.pubKey)
+
+    // Already processed this event.
+    if (note.event?.id() == event.id()) return
+
+    if (event.createdAt > (note.createdAt() ?: 0)) {
+      note.loadEvent(event, author, emptyList<User>(), emptyList<Note>())
+
+      refreshObservers()
+    }
+  }
+
+  fun consume(event: BadgeProfilesEvent) {
+    val note = getOrCreateAddressableNote(event.address())
+    val author = getOrCreateUser(event.pubKey)
+
+    // Already processed this event.
+    if (note.event?.id() == event.id()) return
+
+    val replyTo = event.badgeAwardEvents().mapNotNull { checkGetOrCreateNote(it) } +
+      event.badgeAwardDefinitions().mapNotNull { getOrCreateAddressableNote(it) }
+
+    if (event.createdAt > (note.createdAt() ?: 0)) {
+      note.loadEvent(event, author, emptyList(), replyTo)
+
+      author.updateAcceptedBadges(note)
+
+      refreshObservers()
+    }
+  }
+
+  fun consume(event: BadgeAwardEvent) {
+    val note = getOrCreateNote(event.id)
+
+    // Already processed this event.
+    if (note.event != null) return
+
+    //Log.d("TN", "New Boost (${notes.size},${users.size}) ${note.author?.toBestDisplayName()} ${formattedDateTime(event.createdAt)}")
+
+    val author = getOrCreateUser(event.pubKey)
+    val awardees = event.awardees().mapNotNull { checkGetOrCreateUser(it) }
+    val awardDefinition = event.awardDefinition().map { getOrCreateAddressableNote(it) }
+
+    note.loadEvent(event, author, awardees, awardDefinition)
+
+    // Adds notifications to users.
+    awardees.forEach {
+      it.addTaggedPost(note)
+    }
+
+    // Counts the replies
+    awardees.forEach {
+      it.addBadgeAward(note)
+    }
+
+    // Replies of an Badge Definition are Award Events
+    awardDefinition.forEach {
+      it.addReply(note)
+    }
+
+    refreshObservers()
+  }
+
+  private fun findCitations(event: Event): Set<String> {
+    var citations = mutableSetOf<String>()
+    // Removes citations from replies:
+    val matcher = tagSearch.matcher(event.content)
+    while (matcher.find()) {
+      try {
+        val tag = matcher.group(1)?.let { event.tags[it.toInt()] }
+        if (tag != null && tag[0] == "e") {
+          citations.add(tag[1])
         }
-        return try {
-            val checkHex = Hex.decode(key).toNote() // Checks if this is a valid Hex
-            getOrCreateNote(key)
-        } catch (e: IllegalArgumentException) {
-            Log.e("LocalCache", "Invalid Key to create note: $key", e)
+      } catch (e: Exception) {
+
+      }
+    }
+    return citations
+  }
+
+  private fun replyToWithoutCitations(event: TextNoteEvent): List<String> {
+    val repliesTo = event.replyTos()
+    if (repliesTo.isEmpty()) return repliesTo
+
+    val citations = findCitations(event)
+
+    return if (citations.isEmpty()) {
+      repliesTo
+    } else {
+      repliesTo.filter { it !in citations }
+    }
+  }
+
+  private fun replyToWithoutCitations(event: LongTextNoteEvent): List<String> {
+    val repliesTo = event.replyTos()
+    if (repliesTo.isEmpty()) return repliesTo
+
+    val citations = findCitations(event)
+
+    return if (citations.isEmpty()) {
+      repliesTo
+    } else {
+      repliesTo.filter { it !in citations }
+    }
+  }
+
+  fun consume(event: RecommendRelayEvent) {
+    //Log.d("RR", event.toJson())
+  }
+
+  fun consume(event: ContactListEvent) {
+    val user = getOrCreateUser(event.pubKey)
+    val follows = event.follows()
+
+    if (event.createdAt > user.updatedFollowsAt && !follows.isNullOrEmpty()) {
+      // Saves relay list only if it's a user that is currently been seen
+      user.latestContactList = event
+
+      user.updateFollows(
+        follows.map {
+          try {
+            val pubKey = decodePublicKey(it.pubKeyHex)
+            getOrCreateUser(pubKey.toHexKey())
+          } catch (e: Exception) {
+            Log.w("ContactList Parser", "Ignoring: Could not parse Hex key: ${it.pubKeyHex} in ${event.toJson()}")
+            //e.printStackTrace()
             null
+          }
+        }.filterNotNull().toSet(),
+        event.createdAt
+      )
+
+      // Saves relay list only if it's a user that is currently been seen
+      try {
+        if (event.content.isNotEmpty()) {
+          val relays: Map<String, ContactListEvent.ReadWrite> =
+            Event.gson.fromJson(
+              event.content,
+              object : TypeToken<Map<String, ContactListEvent.ReadWrite>>() {}.type
+            )
+
+          user.updateRelays(relays)
         }
-    }
-
-    @Synchronized
-    fun getOrCreateNote(idHex: String): Note {
-        return notes[idHex] ?: run {
-            val answer = Note(idHex)
-            notes.put(idHex, answer)
-            answer
+      } catch (e: Exception) {
+        Log.w("Relay List Parser","Relay import issue ${e.message}", e)
+        e.printStackTrace()
+      }
+
+      Log.d("CL", "AAA ${user.toBestDisplayName()} ${follows.size}")
+    }
+  }
+
+  fun consume(event: PrivateDmEvent, relay: Relay?) {
+    val note = getOrCreateNote(event.id)
+    val author = getOrCreateUser(event.pubKey)
+
+    if (relay != null) {
+      author.addRelayBeingUsed(relay, event.createdAt)
+      note.addRelay(relay)
+    }
+
+    // Already processed this event.
+    if (note.event != null) return
+
+    val recipient = event.recipientPubKey()?.let { getOrCreateUser(it) }
+
+    //Log.d("PM", "${author.toBestDisplayName()} to ${recipient?.toBestDisplayName()}")
+
+    val repliesTo = event.tags.filter { it.firstOrNull() == "e" }.mapNotNull { it.getOrNull(1) }.mapNotNull { checkGetOrCreateNote(it) }
+    val mentions = event.tags.filter { it.firstOrNull() == "p" }.mapNotNull { it.getOrNull(1) }.mapNotNull { checkGetOrCreateUser(it) }
+
+    note.loadEvent(event, author, mentions, repliesTo)
+
+    if (recipient != null) {
+      author.addMessage(recipient, note)
+      recipient.addMessage(author, note)
+    }
+
+    refreshObservers()
+  }
+
+  fun consume(event: DeletionEvent) {
+    var deletedAtLeastOne = false
+
+    event.deleteEvents().mapNotNull { notes[it] }.forEach { deleteNote ->
+      // must be the same author
+      if (deleteNote.author?.pubkeyHex == event.pubKey) {
+        deleteNote.author?.removeNote(deleteNote)
+
+        // reverts the add
+        deleteNote.mentions?.forEach { user ->
+          user.removeTaggedPost(deleteNote)
+          user.removeReport(deleteNote)
         }
-    }
-
-    fun checkGetOrCreateChannel(key: String): Channel? {
-        return try {
-            val checkHex = Hex.decode(key).toNote() // Checks if this is a valid Hex
-            getOrCreateChannel(key)
-        } catch (e: IllegalArgumentException) {
-            Log.e("LocalCache", "Invalid Key to create channel: $key", e)
-            null
+
+        deleteNote.replyTo?.forEach { replyingNote ->
+          replyingNote.author?.removeTaggedPost(deleteNote)
         }
-    }
-
-    @Synchronized
-    fun getOrCreateChannel(key: String): Channel {
-        return channels[key] ?: run {
-            val answer = Channel(key)
-            channels.put(key, answer)
-            answer
+
+        // Counts the replies
+        deleteNote.replyTo?.forEach { masterNote ->
+          masterNote.removeReply(deleteNote)
+          masterNote.removeBoost(deleteNote)
+          masterNote.removeReaction(deleteNote)
+          masterNote.removeZap(deleteNote)
+          masterNote.removeReport(deleteNote)
         }
-    }
-
-    fun checkGetOrCreateAddressableNote(key: String): AddressableNote? {
-        return try {
-            val addr = ATag.parse(key)
-            if (addr != null) {
-                getOrCreateAddressableNote(addr)
-            } else {
-                null
-            }
-        } catch (e: IllegalArgumentException) {
-            Log.e("LocalCache", "Invalid Key to create channel: $key", e)
-            null
+
+        notes.remove(deleteNote.idHex)
+
+        deletedAtLeastOne = true
+      }
+    }
+
+    if (deletedAtLeastOne) {
+      live.invalidateData()
+    }
+  }
+
+  fun consume(event: RepostEvent) {
+    val note = getOrCreateNote(event.id)
+
+    // Already processed this event.
+    if (note.event != null) return
+
+    //Log.d("TN", "New Boost (${notes.size},${users.size}) ${note.author?.toBestDisplayName()} ${formattedDateTime(event.createdAt)}")
+
+    val author = getOrCreateUser(event.pubKey)
+    val mentions = event.originalAuthor().mapNotNull { checkGetOrCreateUser(it) }
+    val repliesTo = event.boostedPost().mapNotNull { checkGetOrCreateNote(it) } +
+                    event.taggedAddresses().mapNotNull { getOrCreateAddressableNote(it) }
+
+    note.loadEvent(event, author, mentions, repliesTo)
+
+    // Prepares user's profile view.
+    author.addNote(note)
+
+    // Adds notifications to users.
+    mentions.forEach {
+      it.addTaggedPost(note)
+    }
+    repliesTo.forEach {
+      it.author?.addTaggedPost(note)
+    }
+
+    // Counts the replies
+    repliesTo.forEach {
+      it.addBoost(note)
+    }
+
+    refreshObservers()
+  }
+
+  fun consume(event: ReactionEvent) {
+    val note = getOrCreateNote(event.id)
+
+    // Already processed this event.
+    if (note.event != null) return
+
+    val author = getOrCreateUser(event.pubKey)
+    val mentions = event.originalAuthor().mapNotNull { checkGetOrCreateUser(it) }
+    val repliesTo = event.originalPost().mapNotNull { checkGetOrCreateNote(it) } +
+                    event.taggedAddresses().mapNotNull { getOrCreateAddressableNote(it) }
+
+    note.loadEvent(event, author, mentions, repliesTo)
+
+    //Log.d("RE", "New Reaction ${event.content} (${notes.size},${users.size}) ${note.author?.toBestDisplayName()} ${formattedDateTime(event.createdAt)}")
+
+    // Adds notifications to users.
+    mentions.forEach {
+      it.addTaggedPost(note)
+    }
+    repliesTo.forEach {
+      it.author?.addTaggedPost(note)
+    }
+
+    if (
+      event.content == "" ||
+      event.content == "+" ||
+      event.content == "\u2764\uFE0F" || // red heart
+      event.content == "\uD83E\uDD19" || // call me hand
+      event.content == "\uD83D\uDC4D" // thumbs up
+    ) {
+      // Counts the replies
+      repliesTo.forEach {
+        it.addReaction(note)
+      }
+    }
+
+    if (event.content == "!" // nostr_console hide.
+      || event.content == "\u26A0\uFE0F"  // Warning sign
+    ) {
+      // Counts the replies
+      repliesTo.forEach {
+        it.addReport(note)
+      }
+    }
+  }
+
+  fun consume(event: ReportEvent, relay: Relay?) {
+    val note = getOrCreateNote(event.id)
+    val author = getOrCreateUser(event.pubKey)
+
+    if (relay != null) {
+      author.addRelayBeingUsed(relay, event.createdAt)
+      note.addRelay(relay)
+    }
+
+    // Already processed this event.
+    if (note.event != null) return
+
+    val mentions = event.reportedAuthor().mapNotNull { checkGetOrCreateUser(it.key) }
+    val repliesTo = event.reportedPost().mapNotNull { checkGetOrCreateNote(it.key) } +
+                    event.taggedAddresses().mapNotNull { getOrCreateAddressableNote(it) }
+
+    note.loadEvent(event, author, mentions, repliesTo)
+
+    //Log.d("RP", "New Report ${event.content} by ${note.author?.toBestDisplayName()} ${formattedDateTime(event.createdAt)}")
+    // Adds notifications to users.
+    if (repliesTo.isEmpty()) {
+      mentions.forEach {
+        it.addReport(note)
+      }
+    }
+    repliesTo.forEach {
+      it.addReport(note)
+    }
+  }
+
+  fun consume(event: ChannelCreateEvent) {
+    //Log.d("MT", "New Event ${event.content} ${event.id.toHex()}")
+    // new event
+    val oldChannel = getOrCreateChannel(event.id)
+    val author = getOrCreateUser(event.pubKey)
+    if (event.createdAt > oldChannel.updatedMetadataAt) {
+      if (oldChannel.creator == null || oldChannel.creator == author) {
+        oldChannel.updateChannelInfo(author, event.channelInfo(), event.createdAt)
+
+        val note = getOrCreateNote(event.id)
+        oldChannel.addNote(note)
+        note.loadEvent(event, author, emptyList(), emptyList())
+
+        refreshObservers()
+      }
+    } else {
+      // older data, does nothing
+    }
+  }
+
+  fun consume(event: ChannelMetadataEvent) {
+    val channelId = event.channel()
+    //Log.d("MT", "New User ${users.size} ${event.contactMetaData.name}")
+    if (channelId.isNullOrBlank()) return
+
+    // new event
+    val oldChannel = checkGetOrCreateChannel(channelId) ?: return
+    val author = getOrCreateUser(event.pubKey)
+    if (event.createdAt > oldChannel.updatedMetadataAt) {
+      if (oldChannel.creator == null || oldChannel.creator == author) {
+        oldChannel.updateChannelInfo(author, event.channelInfo(), event.createdAt)
+
+        val note = getOrCreateNote(event.id)
+        oldChannel.addNote(note)
+        note.loadEvent(event, author, emptyList(), emptyList())
+
+        refreshObservers()
+      }
+    } else {
+      //Log.d("MT","Relay sent a previous Metadata Event ${oldUser.toBestDisplayName()} ${formattedDateTime(event.createdAt)} > ${formattedDateTime(oldUser.updatedAt)}")
+    }
+  }
+
+  fun consume(event: ChannelMessageEvent, relay: Relay?) {
+    val channelId = event.channel()
+
+    if (channelId.isNullOrBlank()) return
+
+    val channel = checkGetOrCreateChannel(channelId) ?: return
+
+    val note = getOrCreateNote(event.id)
+    channel.addNote(note)
+
+    val author = getOrCreateUser(event.pubKey)
+
+    if (relay != null) {
+      author.addRelayBeingUsed(relay, event.createdAt)
+      note.addRelay(relay)
+    }
+
+    // Already processed this event.
+    if (note.event != null) return
+
+    if (antiSpam.isSpam(event)) {
+      relay?.let {
+        it.spamCounter++
+      }
+      return
+    }
+
+    val mentions = event.mentions().mapNotNull { checkGetOrCreateUser(it) }
+    val replyTo = event.replyTos()
+      .mapNotNull { checkGetOrCreateNote(it) }
+      .filter { it.event !is ChannelCreateEvent }
+
+    note.loadEvent(event, author, mentions, replyTo)
+
+    //Log.d("CM", "New Note (${notes.size},${users.size}) ${note.author?.toBestDisplayName()} ${note.event?.content()} ${formattedDateTime(event.createdAt)}")
+
+    // Adds notifications to users.
+    mentions.forEach {
+      it.addTaggedPost(note)
+    }
+    replyTo.forEach {
+      it.author?.addTaggedPost(note)
+    }
+
+    // Counts the replies
+    replyTo.forEach {
+      it.addReply(note)
+    }
+
+    refreshObservers()
+  }
+
+  fun consume(event: ChannelHideMessageEvent) {
+
+  }
+
+  fun consume(event: ChannelMuteUserEvent) {
+
+  }
+
+  fun consume(event: LnZapEvent) {
+    val note = getOrCreateNote(event.id)
+
+    // Already processed this event.
+    if (note.event != null) return
+
+    val zapRequest = event.containedPost()?.id?.let { getOrCreateNote(it) }
+
+    val author = getOrCreateUser(event.pubKey)
+    val mentions = event.zappedAuthor().mapNotNull { checkGetOrCreateUser(it) }
+    val repliesTo = event.zappedPost().mapNotNull { checkGetOrCreateNote(it) } +
+                    event.taggedAddresses().map { getOrCreateAddressableNote(it) } +
+                    ((zapRequest?.event as? LnZapRequestEvent)?.taggedAddresses()?.map { getOrCreateAddressableNote(it) } ?: emptySet<Note>())
+
+    note.loadEvent(event, author, mentions, repliesTo)
+
+    if (zapRequest == null) {
+      Log.e("ZP","Zap Request not found. Unable to process Zap {${event.toJson()}}")
+      return
+    }
+
+    //Log.d("ZP", "New ZapEvent ${event.content} (${notes.size},${users.size}) ${note.author?.toBestDisplayName()} ${formattedDateTime(event.createdAt)}")
+
+    // Adds notifications to users.
+    mentions.forEach {
+      it.addTaggedPost(note)
+    }
+    repliesTo.forEach {
+      it.author?.addTaggedPost(note)
+    }
+
+    repliesTo.forEach {
+      it.addZap(zapRequest, note)
+    }
+    mentions.forEach {
+      it.addZap(zapRequest, note)
+    }
+  }
+
+  fun consume(event: LnZapRequestEvent) {
+    val note = getOrCreateNote(event.id)
+
+    // Already processed this event.
+    if (note.event != null) return
+
+    val author = getOrCreateUser(event.pubKey)
+    val mentions = event.zappedAuthor().mapNotNull { checkGetOrCreateUser(it) }
+    val repliesTo = event.zappedPost().mapNotNull { checkGetOrCreateNote(it) } +
+                    event.taggedAddresses().map { getOrCreateAddressableNote(it) }
+
+    note.loadEvent(event, author, mentions, repliesTo)
+
+    //Log.d("ZP", "New Zap Request ${event.content} (${notes.size},${users.size}) ${note.author?.toBestDisplayName()} ${formattedDateTime(event.createdAt)}")
+
+    // Adds notifications to users.
+    mentions.forEach {
+      it.addTaggedPost(note)
+    }
+    repliesTo.forEach {
+      it.author?.addTaggedPost(note)
+    }
+
+    repliesTo.forEach {
+      it.addZap(note, null)
+    }
+    mentions.forEach {
+      it.addZap(note, null)
+    }
+  }
+
+  fun findUsersStartingWith(username: String): List<User> {
+    return users.values.filter {
+          (it.anyNameStartsWith(username))
+        || it.pubkeyHex.startsWith(username, true)
+        || it.pubkeyNpub().startsWith(username, true)
+    }
+  }
+
+  fun findNotesStartingWith(text: String): List<Note> {
+    return notes.values.filter {
+           (it.event is TextNoteEvent && it.event?.content()?.contains(text, true) ?: false)
+        || (it.event is ChannelMessageEvent && it.event?.content()?.contains(text, true) ?: false)
+        || it.idHex.startsWith(text, true)
+        || it.idNote().startsWith(text, true)
+    } + addressables.values.filter {
+           (it.event as? LongTextNoteEvent)?.content?.contains(text, true) ?: false
+        || (it.event as? LongTextNoteEvent)?.title()?.contains(text, true) ?: false
+        || (it.event as? LongTextNoteEvent)?.summary()?.contains(text, true) ?: false
+        || it.idHex.startsWith(text, true)
+    }
+  }
+
+  fun findChannelsStartingWith(text: String): List<Channel> {
+    return channels.values.filter {
+        it.anyNameStartsWith(text)
+        || it.idHex.startsWith(text, true)
+        || it.idNote().startsWith(text, true)
+    }
+  }
+
+  fun cleanObservers() {
+    notes.forEach {
+      it.value.clearLive()
+    }
+
+    users.forEach {
+      it.value.clearLive()
+    }
+  }
+
+  fun pruneOldAndHiddenMessages(account: Account) {
+    channels.forEach {
+      val toBeRemoved = it.value.pruneOldAndHiddenMessages(account)
+
+      toBeRemoved.forEach {
+        notes.remove(it.idHex)
+        // Doesn't need to clean up the replies and mentions.. Too small to matter.
+
+        // reverts the add
+        it.mentions?.forEach { user ->
+          user.removeTaggedPost(it)
         }
-    }
-
-    @Synchronized
-    fun getOrCreateAddressableNote(key: ATag): AddressableNote {
-        return addressables[key.toNAddr()] ?: run {
-            val answer = AddressableNote(key)
-            answer.author = checkGetOrCreateUser(key.pubKeyHex)
-            addressables.put(key.toNAddr(), answer)
-            answer
+        it.replyTo?.forEach { replyingNote ->
+          replyingNote.author?.removeTaggedPost(it)
         }
-    }
-
-    fun consume(event: MetadataEvent) {
-        // new event
-        val oldUser = getOrCreateUser(event.pubKey)
-        if (oldUser.info == null || event.createdAt > oldUser.info!!.updatedMetadataAt) {
-            val newUser = try {
-                metadataParser.readValue(
-                    ByteArrayInputStream(event.content.toByteArray(Charsets.UTF_8)),
-                    UserMetadata::class.java
-                )
-            } catch (e: Exception) {
-                e.printStackTrace()
-                Log.w("MT", "Content Parse Error ${e.localizedMessage} ${event.content}")
-                return
-            }
-
-            oldUser.updateUserInfo(newUser, event)
-            // Log.d("MT", "New User Metadata ${oldUser.pubkeyDisplayHex} ${oldUser.toBestDisplayName()}")
-        } else {
-            // Log.d("MT","Relay sent a previous Metadata Event ${oldUser.toBestDisplayName()} ${formattedDateTime(event.createdAt)} > ${formattedDateTime(oldUser.updatedAt)}")
+
+        // Counts the replies
+        it.replyTo?.forEach { replyingNote ->
+          it.removeReply(it)
         }
-    }
-
-    fun formattedDateTime(timestamp: Long): String {
-        return Instant.ofEpochSecond(timestamp).atZone(ZoneId.systemDefault())
-            .format(DateTimeFormatter.ofPattern("uuuu MMM d hh:mm a"))
-    }
-
-    fun consume(event: TextNoteEvent, relay: Relay? = null) {
-        val note = getOrCreateNote(event.id)
-        val author = getOrCreateUser(event.pubKey)
-
-        if (relay != null) {
-            author.addRelayBeingUsed(relay, event.createdAt)
-            note.addRelay(relay)
+      }
+
+      println("PRUNE: ${toBeRemoved.size} messages removed from ${it.value.info.name}")
+    }
+  }
+
+  fun pruneNonFollows(account: Account) {
+    val follows = account.userProfile().follows
+    val knownPMs = account.userProfile().privateChatrooms.filter {
+      account.userProfile().hasSentMessagesTo(it.key) && account.isAcceptable(it.key)
+    }
+
+    val followsFollow = follows.map {
+      it.follows
+    }.flatten()
+
+    val followSet = follows.plus(knownPMs).plus(account.userProfile()).plus(followsFollow)
+
+    val toBeRemoved = notes
+      .filter {
+        (it.value.author == null || it.value.author!! !in followSet) && it.value.event?.kind() == TextNoteEvent.kind && it.value.liveSet?.isInUse() != true
+      }
+
+    toBeRemoved.forEach {
+      notes.remove(it.key)
+    }
+
+    val toBeRemovedUsers = users
+      .filter {
+        (it.value !in followSet) && it.value.liveSet?.isInUse() != true
+      }
+
+    toBeRemovedUsers.forEach {
+      users.remove(it.key)
+    }
+
+    println("PRUNE: ${toBeRemoved.size} messages removed because they came from NonFollows")
+    println("PRUNE: ${toBeRemovedUsers.size} users removed because are NonFollows")
+  }
+
+  fun pruneHiddenMessages(account: Account) {
+    val toBeRemoved = account.hiddenUsers.map {
+        (users[it]?.notes ?: emptySet())
+    }.flatten()
+
+    account.hiddenUsers.forEach {
+      users[it]?.clearNotes()
+    }
+
+    toBeRemoved.forEach {
+      it.author?.removeNote(it)
+
+      // reverts the add
+      it.mentions?.forEach { user ->
+        user.removeTaggedPost(it)
+      }
+      it.replyTo?.forEach { replyingNote ->
+        replyingNote.author?.removeTaggedPost(it)
+      }
+
+      // Counts the replies
+      it.replyTo?.forEach { masterNote ->
+        masterNote.removeReply(it)
+        masterNote.removeBoost(it)
+        masterNote.removeReaction(it)
+        masterNote.removeZap(it)
+        masterNote.removeReport(it)
+      }
+
+      notes.remove(it.idHex)
+    }
+
+    println("PRUNE: ${toBeRemoved.size} messages removed because they were Hidden")
+  }
+
+  // Observers line up here.
+  val live: LocalCacheLiveData = LocalCacheLiveData(this)
+
+  private fun refreshObservers() {
+    live.invalidateData()
+  }
+}
+
+class LocalCacheLiveData(val cache: LocalCache): LiveData<LocalCacheState>(LocalCacheState(cache)) {
+
+  // Refreshes observers in batches.
+  var handlerWaiting = AtomicBoolean()
+
+  fun invalidateData() {
+    if (!hasActiveObservers()) return
+    if (handlerWaiting.getAndSet(true)) return
+
+    val scope = CoroutineScope(Job() + Dispatchers.Main)
+    scope.launch {
+      try {
+        delay(50)
+        refresh()
+      } finally {
+        withContext(NonCancellable) {
+          handlerWaiting.set(false)
         }
-
-        // Already processed this event.
-        if (note.event != null) return
-
-        if (antiSpam.isSpam(event)) {
-            relay?.let {
-                it.spamCounter++
-            }
-            return
-        }
-
-        val mentions = event.mentions().mapNotNull { checkGetOrCreateUser(it) }
-        val replyTo = replyToWithoutCitations(event).mapNotNull { checkGetOrCreateNote(it) } +
-            event.taggedAddresses().mapNotNull { getOrCreateAddressableNote(it) }
-
-        note.loadEvent(event, author, mentions, replyTo)
-
-        // Log.d("TN", "New Note (${notes.size},${users.size}) ${note.author?.toBestDisplayName()} ${note.event?.content()?.take(100)} ${formattedDateTime(event.createdAt)}")
-
-        // Prepares user's profile view.
-        author.addNote(note)
-
-        // Adds notifications to users.
-        mentions.forEach {
-            it.addTaggedPost(note)
-        }
-        replyTo.forEach {
-            it.author?.addTaggedPost(note)
-        }
-
-        // Counts the replies
-        replyTo.forEach {
-            it.addReply(note)
-        }
-
-        refreshObservers()
-    }
-
-    fun consume(event: LongTextNoteEvent, relay: Relay?) {
-        val note = getOrCreateAddressableNote(event.address())
-        val author = getOrCreateUser(event.pubKey)
-
-        if (relay != null) {
-            author.addRelayBeingUsed(relay, event.createdAt)
-            note.addRelay(relay)
-        }
-
-        // Already processed this event.
-        if (note.event?.id() == event.id()) return
-
-        if (antiSpam.isSpam(event)) {
-            relay?.let {
-                it.spamCounter++
-            }
-            return
-        }
-
-        val mentions = event.mentions().mapNotNull { checkGetOrCreateUser(it) }
-        val replyTo = replyToWithoutCitations(event).mapNotNull { checkGetOrCreateNote(it) }
-
-        if (event.createdAt > (note.createdAt() ?: 0)) {
-            note.loadEvent(event, author, mentions, replyTo)
-
-            author.addNote(note)
-
-            // Adds notifications to users.
-            mentions.forEach {
-                it.addTaggedPost(note)
-            }
-            replyTo.forEach {
-                it.author?.addTaggedPost(note)
-            }
-
-            refreshObservers()
-        }
-    }
-
-    fun consume(event: BadgeDefinitionEvent) {
-        val note = getOrCreateAddressableNote(event.address())
-        val author = getOrCreateUser(event.pubKey)
-
-        // Already processed this event.
-        if (note.event?.id() == event.id()) return
-
-        if (event.createdAt > (note.createdAt() ?: 0)) {
-            note.loadEvent(event, author, emptyList<User>(), emptyList<Note>())
-
-            refreshObservers()
-        }
-    }
-
-    fun consume(event: BadgeProfilesEvent) {
-        val note = getOrCreateAddressableNote(event.address())
-        val author = getOrCreateUser(event.pubKey)
-
-        // Already processed this event.
-        if (note.event?.id() == event.id()) return
-
-        val replyTo = event.badgeAwardEvents().mapNotNull { checkGetOrCreateNote(it) } +
-            event.badgeAwardDefinitions().mapNotNull { getOrCreateAddressableNote(it) }
-
-        if (event.createdAt > (note.createdAt() ?: 0)) {
-            note.loadEvent(event, author, emptyList(), replyTo)
-
-            author.updateAcceptedBadges(note)
-
-            refreshObservers()
-        }
-    }
-
-    fun consume(event: BadgeAwardEvent) {
-        val note = getOrCreateNote(event.id)
-
-        // Already processed this event.
-        if (note.event != null) return
-
-        // Log.d("TN", "New Boost (${notes.size},${users.size}) ${note.author?.toBestDisplayName()} ${formattedDateTime(event.createdAt)}")
-
-        val author = getOrCreateUser(event.pubKey)
-        val awardees = event.awardees().mapNotNull { checkGetOrCreateUser(it) }
-        val awardDefinition = event.awardDefinition().map { getOrCreateAddressableNote(it) }
-
-        note.loadEvent(event, author, awardees, awardDefinition)
-
-        // Adds notifications to users.
-        awardees.forEach {
-            it.addTaggedPost(note)
-        }
-
-        // Counts the replies
-        awardees.forEach {
-            it.addBadgeAward(note)
-        }
-
-        // Replies of an Badge Definition are Award Events
-        awardDefinition.forEach {
-            it.addReply(note)
-        }
-
-        refreshObservers()
-    }
-
-    private fun findCitations(event: Event): Set<String> {
-        var citations = mutableSetOf<String>()
-        // Removes citations from replies:
-        val matcher = tagSearch.matcher(event.content)
-        while (matcher.find()) {
-            try {
-                val tag = matcher.group(1)?.let { event.tags[it.toInt()] }
-                if (tag != null && tag[0] == "e") {
-                    citations.add(tag[1])
-                }
-            } catch (e: Exception) {
-            }
-        }
-        return citations
-    }
-
-    private fun replyToWithoutCitations(event: TextNoteEvent): List<String> {
-        val repliesTo = event.replyTos()
-        if (repliesTo.isEmpty()) return repliesTo
-
-        val citations = findCitations(event)
-
-        return if (citations.isEmpty()) {
-            repliesTo
-        } else {
-            repliesTo.filter { it !in citations }
-        }
-    }
-
-    private fun replyToWithoutCitations(event: LongTextNoteEvent): List<String> {
-        val repliesTo = event.replyTos()
-        if (repliesTo.isEmpty()) return repliesTo
-
-        val citations = findCitations(event)
-
-        return if (citations.isEmpty()) {
-            repliesTo
-        } else {
-            repliesTo.filter { it !in citations }
-        }
-    }
-
-    fun consume(event: RecommendRelayEvent) {
-        // Log.d("RR", event.toJson())
-    }
-
-    fun consume(event: ContactListEvent) {
-        val user = getOrCreateUser(event.pubKey)
-        val follows = event.follows()
-
-        if (event.createdAt > user.updatedFollowsAt && !follows.isNullOrEmpty()) {
-            // Saves relay list only if it's a user that is currently been seen
-            user.latestContactList = event
-
-            user.updateFollows(
-                follows.map {
-                    try {
-                        val pubKey = decodePublicKey(it.pubKeyHex)
-                        getOrCreateUser(pubKey.toHexKey())
-                    } catch (e: Exception) {
-                        Log.w("ContactList Parser", "Ignoring: Could not parse Hex key: ${it.pubKeyHex} in ${event.toJson()}")
-                        // e.printStackTrace()
-                        null
-                    }
-                }.filterNotNull().toSet(),
-                event.createdAt
-            )
-
-            // Saves relay list only if it's a user that is currently been seen
-            try {
-                if (event.content.isNotEmpty()) {
-                    val relays: Map<String, ContactListEvent.ReadWrite> =
-                        Event.gson.fromJson(
-                            event.content,
-                            object : TypeToken<Map<String, ContactListEvent.ReadWrite>>() {}.type
-                        )
-
-                    user.updateRelays(relays)
-                }
-            } catch (e: Exception) {
-                Log.w("Relay List Parser", "Relay import issue ${e.message}", e)
-                e.printStackTrace()
-            }
-
-            Log.d("CL", "AAA ${user.toBestDisplayName()} ${follows.size}")
-        }
-    }
-
-    fun consume(event: PrivateDmEvent, relay: Relay?) {
-        val note = getOrCreateNote(event.id)
-        val author = getOrCreateUser(event.pubKey)
-
-        if (relay != null) {
-            author.addRelayBeingUsed(relay, event.createdAt)
-            note.addRelay(relay)
-        }
-
-        // Already processed this event.
-        if (note.event != null) return
-
-        val recipient = event.recipientPubKey()?.let { getOrCreateUser(it) }
-
-        // Log.d("PM", "${author.toBestDisplayName()} to ${recipient?.toBestDisplayName()}")
-
-        val repliesTo = event.tags.filter { it.firstOrNull() == "e" }.mapNotNull { it.getOrNull(1) }.mapNotNull { checkGetOrCreateNote(it) }
-        val mentions = event.tags.filter { it.firstOrNull() == "p" }.mapNotNull { it.getOrNull(1) }.mapNotNull { checkGetOrCreateUser(it) }
-
-        note.loadEvent(event, author, mentions, repliesTo)
-
-        if (recipient != null) {
-            author.addMessage(recipient, note)
-            recipient.addMessage(author, note)
-        }
-
-        refreshObservers()
-    }
-
-    fun consume(event: DeletionEvent) {
-        var deletedAtLeastOne = false
-
-        event.deleteEvents().mapNotNull { notes[it] }.forEach { deleteNote ->
-            // must be the same author
-            if (deleteNote.author?.pubkeyHex == event.pubKey) {
-                deleteNote.author?.removeNote(deleteNote)
-
-                // reverts the add
-                deleteNote.mentions?.forEach { user ->
-                    user.removeTaggedPost(deleteNote)
-                    user.removeReport(deleteNote)
-                }
-
-                deleteNote.replyTo?.forEach { replyingNote ->
-                    replyingNote.author?.removeTaggedPost(deleteNote)
-                }
-
-                // Counts the replies
-                deleteNote.replyTo?.forEach { masterNote ->
-                    masterNote.removeReply(deleteNote)
-                    masterNote.removeBoost(deleteNote)
-                    masterNote.removeReaction(deleteNote)
-                    masterNote.removeZap(deleteNote)
-                    masterNote.removeReport(deleteNote)
-                }
-
-                notes.remove(deleteNote.idHex)
-
-                deletedAtLeastOne = true
-            }
-        }
-
-        if (deletedAtLeastOne) {
-            live.invalidateData()
-        }
-    }
-
-    fun consume(event: RepostEvent) {
-        val note = getOrCreateNote(event.id)
-
-        // Already processed this event.
-        if (note.event != null) return
-
-        // Log.d("TN", "New Boost (${notes.size},${users.size}) ${note.author?.toBestDisplayName()} ${formattedDateTime(event.createdAt)}")
-
-        val author = getOrCreateUser(event.pubKey)
-        val mentions = event.originalAuthor().mapNotNull { checkGetOrCreateUser(it) }
-        val repliesTo = event.boostedPost().mapNotNull { checkGetOrCreateNote(it) } +
-            event.taggedAddresses().mapNotNull { getOrCreateAddressableNote(it) }
-
-        note.loadEvent(event, author, mentions, repliesTo)
-
-        // Prepares user's profile view.
-        author.addNote(note)
-
-        // Adds notifications to users.
-        mentions.forEach {
-            it.addTaggedPost(note)
-        }
-        repliesTo.forEach {
-            it.author?.addTaggedPost(note)
-        }
-
-        // Counts the replies
-        repliesTo.forEach {
-            it.addBoost(note)
-        }
-
-        refreshObservers()
-    }
-
-    fun consume(event: ReactionEvent) {
-        val note = getOrCreateNote(event.id)
-
-        // Already processed this event.
-        if (note.event != null) return
-
-        val author = getOrCreateUser(event.pubKey)
-        val mentions = event.originalAuthor().mapNotNull { checkGetOrCreateUser(it) }
-        val repliesTo = event.originalPost().mapNotNull { checkGetOrCreateNote(it) } +
-            event.taggedAddresses().mapNotNull { getOrCreateAddressableNote(it) }
-
-        note.loadEvent(event, author, mentions, repliesTo)
-
-        // Log.d("RE", "New Reaction ${event.content} (${notes.size},${users.size}) ${note.author?.toBestDisplayName()} ${formattedDateTime(event.createdAt)}")
-
-        // Adds notifications to users.
-        mentions.forEach {
-            it.addTaggedPost(note)
-        }
-        repliesTo.forEach {
-            it.author?.addTaggedPost(note)
-        }
-
-        if (
-            event.content == "" ||
-            event.content == "+" ||
-            event.content == "\u2764\uFE0F" || // red heart
-            event.content == "\uD83E\uDD19" || // call me hand
-            event.content == "\uD83D\uDC4D" // thumbs up
-        ) {
-            // Counts the replies
-            repliesTo.forEach {
-                it.addReaction(note)
-            }
-        }
-
-        if (event.content == "!" || // nostr_console hide.
-            event.content == "\u26A0\uFE0F" // Warning sign
-        ) {
-            // Counts the replies
-            repliesTo.forEach {
-                it.addReport(note)
-            }
-        }
-    }
-
-    fun consume(event: ReportEvent, relay: Relay?) {
-        val note = getOrCreateNote(event.id)
-        val author = getOrCreateUser(event.pubKey)
-
-        if (relay != null) {
-            author.addRelayBeingUsed(relay, event.createdAt)
-            note.addRelay(relay)
-        }
-
-        // Already processed this event.
-        if (note.event != null) return
-
-        val mentions = event.reportedAuthor().mapNotNull { checkGetOrCreateUser(it.key) }
-        val repliesTo = event.reportedPost().mapNotNull { checkGetOrCreateNote(it.key) } +
-            event.taggedAddresses().mapNotNull { getOrCreateAddressableNote(it) }
-
-        note.loadEvent(event, author, mentions, repliesTo)
-
-        // Log.d("RP", "New Report ${event.content} by ${note.author?.toBestDisplayName()} ${formattedDateTime(event.createdAt)}")
-        // Adds notifications to users.
-        if (repliesTo.isEmpty()) {
-            mentions.forEach {
-                it.addReport(note)
-            }
-        }
-        repliesTo.forEach {
-            it.addReport(note)
-        }
-    }
-
-    fun consume(event: ChannelCreateEvent) {
-        // Log.d("MT", "New Event ${event.content} ${event.id.toHex()}")
-        // new event
-        val oldChannel = getOrCreateChannel(event.id)
-        val author = getOrCreateUser(event.pubKey)
-        if (event.createdAt > oldChannel.updatedMetadataAt) {
-            if (oldChannel.creator == null || oldChannel.creator == author) {
-                oldChannel.updateChannelInfo(author, event.channelInfo(), event.createdAt)
-
-                val note = getOrCreateNote(event.id)
-                oldChannel.addNote(note)
-                note.loadEvent(event, author, emptyList(), emptyList())
-
-                refreshObservers()
-            }
-        } else {
-            // older data, does nothing
-        }
-    }
-
-    fun consume(event: ChannelMetadataEvent) {
-        val channelId = event.channel()
-        // Log.d("MT", "New User ${users.size} ${event.contactMetaData.name}")
-        if (channelId.isNullOrBlank()) return
-
-        // new event
-        val oldChannel = checkGetOrCreateChannel(channelId) ?: return
-        val author = getOrCreateUser(event.pubKey)
-        if (event.createdAt > oldChannel.updatedMetadataAt) {
-            if (oldChannel.creator == null || oldChannel.creator == author) {
-                oldChannel.updateChannelInfo(author, event.channelInfo(), event.createdAt)
-
-                val note = getOrCreateNote(event.id)
-                oldChannel.addNote(note)
-                note.loadEvent(event, author, emptyList(), emptyList())
-
-                refreshObservers()
-            }
-        } else {
-            // Log.d("MT","Relay sent a previous Metadata Event ${oldUser.toBestDisplayName()} ${formattedDateTime(event.createdAt)} > ${formattedDateTime(oldUser.updatedAt)}")
-        }
-    }
-
-    fun consume(event: ChannelMessageEvent, relay: Relay?) {
-        val channelId = event.channel()
-
-        if (channelId.isNullOrBlank()) return
-
-        val channel = checkGetOrCreateChannel(channelId) ?: return
-
-        val note = getOrCreateNote(event.id)
-        channel.addNote(note)
-
-        val author = getOrCreateUser(event.pubKey)
-
-        if (relay != null) {
-            author.addRelayBeingUsed(relay, event.createdAt)
-            note.addRelay(relay)
-        }
-
-        // Already processed this event.
-        if (note.event != null) return
-
-        if (antiSpam.isSpam(event)) {
-            relay?.let {
-                it.spamCounter++
-            }
-            return
-        }
-
-        val mentions = event.mentions().mapNotNull { checkGetOrCreateUser(it) }
-        val replyTo = event.replyTos()
-            .mapNotNull { checkGetOrCreateNote(it) }
-            .filter { it.event !is ChannelCreateEvent }
-
-        note.loadEvent(event, author, mentions, replyTo)
-
-        // Log.d("CM", "New Note (${notes.size},${users.size}) ${note.author?.toBestDisplayName()} ${note.event?.content()} ${formattedDateTime(event.createdAt)}")
-
-        // Adds notifications to users.
-        mentions.forEach {
-            it.addTaggedPost(note)
-        }
-        replyTo.forEach {
-            it.author?.addTaggedPost(note)
-        }
-
-        // Counts the replies
-        replyTo.forEach {
-            it.addReply(note)
-        }
-
-        refreshObservers()
-    }
-
-    fun consume(event: ChannelHideMessageEvent) {
-    }
-
-    fun consume(event: ChannelMuteUserEvent) {
-    }
-
-    fun consume(event: LnZapEvent) {
-        val note = getOrCreateNote(event.id)
-
-        // Already processed this event.
-        if (note.event != null) return
-
-        val zapRequest = event.containedPost()?.id?.let { getOrCreateNote(it) }
-
-        val author = getOrCreateUser(event.pubKey)
-        val mentions = event.zappedAuthor().mapNotNull { checkGetOrCreateUser(it) }
-        val repliesTo = event.zappedPost().mapNotNull { checkGetOrCreateNote(it) } +
-            event.taggedAddresses().map { getOrCreateAddressableNote(it) } +
-            ((zapRequest?.event as? LnZapRequestEvent)?.taggedAddresses()?.map { getOrCreateAddressableNote(it) } ?: emptySet<Note>())
-
-        note.loadEvent(event, author, mentions, repliesTo)
-
-        if (zapRequest == null) {
-            Log.e("ZP", "Zap Request not found. Unable to process Zap {${event.toJson()}}")
-            return
-        }
-
-        // Log.d("ZP", "New ZapEvent ${event.content} (${notes.size},${users.size}) ${note.author?.toBestDisplayName()} ${formattedDateTime(event.createdAt)}")
-
-        // Adds notifications to users.
-        mentions.forEach {
-            it.addTaggedPost(note)
-        }
-        repliesTo.forEach {
-            it.author?.addTaggedPost(note)
-        }
-
-        repliesTo.forEach {
-            it.addZap(zapRequest, note)
-        }
-        mentions.forEach {
-            it.addZap(zapRequest, note)
-        }
-    }
-
-    fun consume(event: LnZapRequestEvent) {
-        val note = getOrCreateNote(event.id)
-
-        // Already processed this event.
-        if (note.event != null) return
-
-        val author = getOrCreateUser(event.pubKey)
-        val mentions = event.zappedAuthor().mapNotNull { checkGetOrCreateUser(it) }
-        val repliesTo = event.zappedPost().mapNotNull { checkGetOrCreateNote(it) } +
-            event.taggedAddresses().map { getOrCreateAddressableNote(it) }
-
-        note.loadEvent(event, author, mentions, repliesTo)
-
-        // Log.d("ZP", "New Zap Request ${event.content} (${notes.size},${users.size}) ${note.author?.toBestDisplayName()} ${formattedDateTime(event.createdAt)}")
-
-        // Adds notifications to users.
-        mentions.forEach {
-            it.addTaggedPost(note)
-        }
-        repliesTo.forEach {
-            it.author?.addTaggedPost(note)
-        }
-
-        repliesTo.forEach {
-            it.addZap(note, null)
-        }
-        mentions.forEach {
-            it.addZap(note, null)
-        }
-    }
-
-    fun findUsersStartingWith(username: String): List<User> {
-        return users.values.filter {
-            (it.anyNameStartsWith(username)) ||
-                it.pubkeyHex.startsWith(username, true) ||
-                it.pubkeyNpub().startsWith(username, true)
-        }
-    }
-
-    fun findNotesStartingWith(text: String): List<Note> {
-        return notes.values.filter {
-            (it.event is TextNoteEvent && it.event?.content()?.contains(text, true) ?: false) ||
-                (it.event is ChannelMessageEvent && it.event?.content()?.contains(text, true) ?: false) ||
-                it.idHex.startsWith(text, true) ||
-                it.idNote().startsWith(text, true)
-        } + addressables.values.filter {
-            (it.event as? LongTextNoteEvent)?.content?.contains(text, true) ?: false ||
-                (it.event as? LongTextNoteEvent)?.title()?.contains(text, true) ?: false ||
-                (it.event as? LongTextNoteEvent)?.summary()?.contains(text, true) ?: false ||
-                it.idHex.startsWith(text, true)
-        }
-    }
-
-    fun findChannelsStartingWith(text: String): List<Channel> {
-        return channels.values.filter {
-            it.anyNameStartsWith(text) ||
-                it.idHex.startsWith(text, true) ||
-                it.idNote().startsWith(text, true)
-        }
-    }
-
-    fun cleanObservers() {
-        notes.forEach {
-            it.value.clearLive()
-        }
-
-        users.forEach {
-            it.value.clearLive()
-        }
-    }
-
-    fun pruneOldAndHiddenMessages(account: Account) {
-        channels.forEach {
-            val toBeRemoved = it.value.pruneOldAndHiddenMessages(account)
-
-            toBeRemoved.forEach {
-                notes.remove(it.idHex)
-                // Doesn't need to clean up the replies and mentions.. Too small to matter.
-
-                // reverts the add
-                it.mentions?.forEach { user ->
-                    user.removeTaggedPost(it)
-                }
-                it.replyTo?.forEach { replyingNote ->
-                    replyingNote.author?.removeTaggedPost(it)
-                }
-
-                // Counts the replies
-                it.replyTo?.forEach { replyingNote ->
-                    it.removeReply(it)
-                }
-            }
-
-            println("PRUNE: ${toBeRemoved.size} messages removed from ${it.value.info.name}")
-        }
-    }
-
-    fun pruneNonFollows(account: Account) {
-        val follows = account.userProfile().follows
-        val knownPMs = account.userProfile().privateChatrooms.filter {
-            account.userProfile().hasSentMessagesTo(it.key) && account.isAcceptable(it.key)
-        }
-
-        val followsFollow = follows.map {
-            it.follows
-        }.flatten()
-
-        val followSet = follows.plus(knownPMs).plus(account.userProfile()).plus(followsFollow)
-
-        val toBeRemoved = notes
-            .filter {
-                (it.value.author == null || it.value.author!! !in followSet) && it.value.event?.kind() == TextNoteEvent.kind && it.value.liveSet?.isInUse() != true
-            }
-
-        toBeRemoved.forEach {
-            notes.remove(it.key)
-        }
-
-        val toBeRemovedUsers = users
-            .filter {
-                (it.value !in followSet) && it.value.liveSet?.isInUse() != true
-            }
-
-        toBeRemovedUsers.forEach {
-            users.remove(it.key)
-        }
-
-        println("PRUNE: ${toBeRemoved.size} messages removed because they came from NonFollows")
-        println("PRUNE: ${toBeRemovedUsers.size} users removed because are NonFollows")
-    }
-
-    fun pruneHiddenMessages(account: Account) {
-        val toBeRemoved = account.hiddenUsers.map {
-            (users[it]?.notes ?: emptySet())
-        }.flatten()
-
-        account.hiddenUsers.forEach {
-            users[it]?.clearNotes()
-        }
-
-        toBeRemoved.forEach {
-            it.author?.removeNote(it)
-
-            // reverts the add
-            it.mentions?.forEach { user ->
-                user.removeTaggedPost(it)
-            }
-            it.replyTo?.forEach { replyingNote ->
-                replyingNote.author?.removeTaggedPost(it)
-            }
-
-            // Counts the replies
-            it.replyTo?.forEach { masterNote ->
-                masterNote.removeReply(it)
-                masterNote.removeBoost(it)
-                masterNote.removeReaction(it)
-                masterNote.removeZap(it)
-                masterNote.removeReport(it)
-            }
-
-            notes.remove(it.idHex)
-        }
-
-        println("PRUNE: ${toBeRemoved.size} messages removed because they were Hidden")
-    }
-
-    // Observers line up here.
-    val live: LocalCacheLiveData = LocalCacheLiveData(this)
-
-    private fun refreshObservers() {
-        live.invalidateData()
-    }
+      }
+    }
+  }
+
+  private fun refresh() {
+    postValue(LocalCacheState(cache))
+  }
 }
 
-class LocalCacheLiveData(val cache: LocalCache) : LiveData<LocalCacheState>(LocalCacheState(cache)) {
-
-    // Refreshes observers in batches.
-    var handlerWaiting = AtomicBoolean()
-
-    fun invalidateData() {
-        if (!hasActiveObservers()) return
-        if (handlerWaiting.getAndSet(true)) return
-
-        val scope = CoroutineScope(Job() + Dispatchers.Main)
-        scope.launch {
-            try {
-                delay(50)
-                refresh()
-            } finally {
-                withContext(NonCancellable) {
-                    handlerWaiting.set(false)
-                }
-            }
-        }
-    }
-
-    private fun refresh() {
-        postValue(LocalCacheState(cache))
-    }
-}
-
-class LocalCacheState(val cache: LocalCache)+class LocalCacheState(val cache: LocalCache) {
+
+}