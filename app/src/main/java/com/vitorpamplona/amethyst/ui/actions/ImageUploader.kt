package com.vitorpamplona.amethyst.ui.actions

import android.content.ContentResolver
import android.content.Context
import android.net.Uri
import android.provider.OpenableColumns
import android.util.Log
import android.webkit.MimeTypeMap
import com.fasterxml.jackson.module.kotlin.jacksonObjectMapper
import com.vitorpamplona.amethyst.BuildConfig
import com.vitorpamplona.amethyst.service.HttpClient
import okhttp3.*
import okhttp3.MediaType.Companion.toMediaType
import okhttp3.RequestBody.Companion.asRequestBody
import okio.BufferedSink
import okio.source
import java.io.File
import java.io.FileOutputStream
import java.io.IOException
import java.io.InputStream

val charPool: List<Char> = ('a'..'z') + ('A'..'Z') + ('0'..'9')

fun randomChars() = List(16) { charPool.random() }.joinToString("")

object ImageUploader {

    fun uploadImage(
        uri: Uri,
        server: ServersAvailable,
        context: Context,
        contentResolver: ContentResolver,
        onSuccess: (String, String?) -> Unit,
        onError: (Throwable) -> Unit
    ) {
        val contentType = contentResolver.getType(uri)
        val imageInputStream = contentResolver.openInputStream(uri)
        checkNotNull(imageInputStream) {
            "Can't open the image input stream"
        }
        val myServer = if (server == ServersAvailable.IMGUR) {
            ImgurServer()
        } else if (server == ServersAvailable.NOSTRIMG) {
            NostrImgServer()
        } else if (server == ServersAvailable.NOSTR_BUILD) {
            NostrBuildServer()
        } else {
            ImgurServer()
        }

        val file = getRealPathFromURI(uri, context)?.let { File(it) } // create path from uri
        if (file != null) {
            uploadImage(file, imageInputStream, contentType, myServer, server, onSuccess, onError)
        }
    }

    fun uploadImage(
        file: File,
        inputStream: InputStream,
        contentType: String?,
        server: FileServer,
        serverType: ServersAvailable,
        onSuccess: (String, String?) -> Unit,
        onError: (Throwable) -> Unit
    ) {
        val category = contentType?.toMediaType()?.toString()?.split("/")?.get(0) ?: "image"

        val fileName = randomChars()
        val extension = contentType?.let { MimeTypeMap.getSingleton().getExtensionFromMimeType(it) } ?: ""

<<<<<<< HEAD
        val client = HttpClient.getHttpClient()
=======
        val client = OkHttpClient.Builder().build()
        val requestBody: RequestBody
        val requestBuilder = Request.Builder()
>>>>>>> 12ff434a

        if (serverType == ServersAvailable.NOSTR_BUILD) {
            requestBuilder.addHeader("Content-Type", "multipart/form-data")
            requestBody = MultipartBody.Builder()
                .setType(MultipartBody.FORM)
                .addFormDataPart(
                    "fileToUpload",
                    "$fileName.$extension",
                    file.asRequestBody(contentType?.toMediaType())

                )
                .build()
        } else {
            requestBody = MultipartBody.Builder()
                .setType(MultipartBody.FORM)
                .addFormDataPart(
                    category,
                    "$fileName.$extension",

                    object : RequestBody() {
                        override fun contentType(): MediaType? =
                            contentType?.toMediaType()

                        override fun writeTo(sink: BufferedSink) {
                            inputStream.source().use(sink::writeAll)
                        }
                    }
                )
                .build()
        }

        server.clientID()?.let {
            requestBuilder.addHeader("Authorization", it)
        }

        requestBuilder
            .addHeader("User-Agent", "Amethyst/${BuildConfig.VERSION_NAME}")
            .url(server.postUrl(contentType))
            .post(requestBody)
        val request = requestBuilder.build()

        client.newCall(request).enqueue(object : Callback {
            override fun onResponse(call: Call, response: Response) {
                try {
                    check(response.isSuccessful)
                    response.body.use { body ->
                        val url = server.parseUrlFromSucess(body.string())
                        checkNotNull(url) {
                            "There must be an uploaded image URL in the response"
                        }

                        onSuccess(url, contentType)
                    }
                } catch (e: Exception) {
                    e.printStackTrace()
                    onError(e)
                }
            }

            override fun onFailure(call: Call, e: IOException) {
                e.printStackTrace()
                onError(e)
            }
        })
    }
}

fun getRealPathFromURI(uri: Uri, context: Context): String? {
    val returnCursor = context.contentResolver.query(uri, null, null, null, null)
    val nameIndex = returnCursor!!.getColumnIndex(OpenableColumns.DISPLAY_NAME)
    returnCursor.moveToFirst()
    val name = returnCursor.getString(nameIndex)
    val file = File(context.filesDir, name)
    try {
        val inputStream: InputStream? = context.contentResolver.openInputStream(uri)
        val outputStream = FileOutputStream(file)
        var read = 0
        val maxBufferSize = 1 * 1024 * 1024
        val bytesAvailable: Int = inputStream?.available() ?: 0
        val bufferSize = Math.min(bytesAvailable, maxBufferSize)
        val buffers = ByteArray(bufferSize)
        while (inputStream?.read(buffers).also {
            if (it != null) {
                read = it
            }
        } != -1
        ) {
            outputStream.write(buffers, 0, read)
        }
        Log.e("File Size", "Size " + file.length())
        inputStream?.close()
        outputStream.close()
        Log.e("File Path", "Path " + file.path)
    } catch (e: java.lang.Exception) {
        Log.e("Exception", e.message!!)
    }
    return file.path
}

abstract class FileServer {
    abstract fun postUrl(contentType: String?): String
    abstract fun parseUrlFromSucess(body: String): String?

    open fun clientID(): String? = null
}

class NostrImgServer : FileServer() {
    override fun postUrl(contentType: String?) = "https://nostrimg.com/api/upload"

    override fun parseUrlFromSucess(body: String): String? {
        val tree = jacksonObjectMapper().readTree(body)
        val url = tree?.get("data")?.get("link")?.asText()
        return url
    }

    override fun clientID() = null
}

class ImgurServer : FileServer() {
    override fun postUrl(contentType: String?): String {
        val category = contentType?.toMediaType()?.toString()?.split("/")?.get(0) ?: "image"
        return if (category == "image") "https://api.imgur.com/3/image" else "https://api.imgur.com/3/upload"
    }

    override fun parseUrlFromSucess(body: String): String? {
        val tree = jacksonObjectMapper().readTree(body)
        val url = tree?.get("data")?.get("link")?.asText()
        return url
    }

    override fun clientID() = "Client-ID e6aea87296f3f96"
}

class NostrBuildServer : FileServer() {
    override fun postUrl(contentType: String?) = "https://nostr.build/api/upload/android.php"
    override fun parseUrlFromSucess(body: String): String? {
        val url = jacksonObjectMapper().readTree(body) // return url.toString()
        return url.toString().replace("\"", "")
    }

    override fun clientID() = null
}<|MERGE_RESOLUTION|>--- conflicted
+++ resolved
@@ -68,13 +68,9 @@
         val fileName = randomChars()
         val extension = contentType?.let { MimeTypeMap.getSingleton().getExtensionFromMimeType(it) } ?: ""
 
-<<<<<<< HEAD
         val client = HttpClient.getHttpClient()
-=======
-        val client = OkHttpClient.Builder().build()
         val requestBody: RequestBody
         val requestBuilder = Request.Builder()
->>>>>>> 12ff434a
 
         if (serverType == ServersAvailable.NOSTR_BUILD) {
             requestBuilder.addHeader("Content-Type", "multipart/form-data")
