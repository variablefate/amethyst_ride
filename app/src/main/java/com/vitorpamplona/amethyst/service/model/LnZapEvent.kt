--- conflicted
+++ resolved
@@ -1,84 +1,79 @@
-package com.vitorpamplona.amethyst.service.model
-
-import android.util.Log
-import com.vitorpamplona.amethyst.model.HexKey
-import com.vitorpamplona.amethyst.service.lnurl.LnInvoiceUtil
-import com.vitorpamplona.amethyst.service.relays.Client
-import java.math.BigDecimal
-
-class LnZapEvent(
-    id: HexKey,
-    pubKey: HexKey,
-    createdAt: Long,
-    tags: List<List<String>>,
-    content: String,
-    sig: HexKey
-) : LnZapEventInterface, Event(id, pubKey, createdAt, kind, tags, content, sig) {
-
-    override fun zappedPost() = tags
-        .filter { it.firstOrNull() == "e" }
-        .mapNotNull { it.getOrNull(1) }
-
-    override fun zappedPollOption(): Int? = containedPost()?.tags
-        ?.filter { it.firstOrNull() == POLL_OPTION }
-        ?.getOrNull(0)?.getOrNull(1)?.toInt()
-
-    override fun zappedAuthor() = tags
-        .filter { it.firstOrNull() == "p" }
-        .mapNotNull { it.getOrNull(1) }
-
-    override fun zappedRequestAuthor(): String? = containedPost()?.pubKey()
-
-    override fun amount(): BigDecimal? {
-        return amount
-    }
-
-    // Keeps this as a field because it's a heavier function used everywhere.
-    val amount by lazy {
-        try {
-            lnInvoice()?.let { LnInvoiceUtil.getAmountInSats(it) }
-        } catch (e: Exception) {
-            Log.e("LnZapEvent", "Failed to Parse LnInvoice ${description()}", e)
-            null
-        }
-    }
-    override fun message(): String {
-        return message
-    }
-    val message = content
-
-    override fun containedPost(): Event? = try {
-        description()?.ifBlank { null }?.let {
-            fromJson(it, Client.lenient)
-        }
-    } catch (e: Exception) {
-        Log.e("LnZapEvent", "Failed to Parse Contained Post ${description()}", e)
-        null
-    }
-
-    private fun lnInvoice(): String? = tags
-        .filter { it.firstOrNull() == "bolt11" }
-        .mapNotNull { it.getOrNull(1) }
-        .firstOrNull()
-
-    private fun description(): String? = tags
-        .filter { it.firstOrNull() == "description" }
-        .mapNotNull { it.getOrNull(1) }
-        .firstOrNull()
-
-    companion object {
-        const val kind = 9735
-    }
-
-    enum class ZapType() {
-        PUBLIC,
-<<<<<<< HEAD
-        PRIVATE, // not implemented
-        ANONYMOUS, // not implemented
-=======
-        PRIVATE, // not yet implemented
-        ANONYMOUS,
->>>>>>> eab202f7
-        NONZAP
-    }
-}
+package com.vitorpamplona.amethyst.service.model
+
+import android.util.Log
+import com.vitorpamplona.amethyst.model.HexKey
+import com.vitorpamplona.amethyst.service.lnurl.LnInvoiceUtil
+import com.vitorpamplona.amethyst.service.relays.Client
+import java.math.BigDecimal
+
+class LnZapEvent(
+    id: HexKey,
+    pubKey: HexKey,
+    createdAt: Long,
+    tags: List<List<String>>,
+    content: String,
+    sig: HexKey
+) : LnZapEventInterface, Event(id, pubKey, createdAt, kind, tags, content, sig) {
+
+    override fun zappedPost() = tags
+        .filter { it.firstOrNull() == "e" }
+        .mapNotNull { it.getOrNull(1) }
+
+    override fun zappedPollOption(): Int? = containedPost()?.tags
+        ?.filter { it.firstOrNull() == POLL_OPTION }
+        ?.getOrNull(0)?.getOrNull(1)?.toInt()
+
+    override fun zappedAuthor() = tags
+        .filter { it.firstOrNull() == "p" }
+        .mapNotNull { it.getOrNull(1) }
+
+    override fun zappedRequestAuthor(): String? = containedPost()?.pubKey()
+
+    override fun amount(): BigDecimal? {
+        return amount
+    }
+
+    // Keeps this as a field because it's a heavier function used everywhere.
+    val amount by lazy {
+        try {
+            lnInvoice()?.let { LnInvoiceUtil.getAmountInSats(it) }
+        } catch (e: Exception) {
+            Log.e("LnZapEvent", "Failed to Parse LnInvoice ${description()}", e)
+            null
+        }
+    }
+    override fun message(): String {
+        return message
+    }
+    val message = content
+
+    override fun containedPost(): Event? = try {
+        description()?.ifBlank { null }?.let {
+            fromJson(it, Client.lenient)
+        }
+    } catch (e: Exception) {
+        Log.e("LnZapEvent", "Failed to Parse Contained Post ${description()}", e)
+        null
+    }
+
+    private fun lnInvoice(): String? = tags
+        .filter { it.firstOrNull() == "bolt11" }
+        .mapNotNull { it.getOrNull(1) }
+        .firstOrNull()
+
+    private fun description(): String? = tags
+        .filter { it.firstOrNull() == "description" }
+        .mapNotNull { it.getOrNull(1) }
+        .firstOrNull()
+
+    companion object {
+        const val kind = 9735
+    }
+
+    enum class ZapType() {
+        PUBLIC,
+        PRIVATE, // not yet implemented
+        ANONYMOUS,
+        NONZAP
+    }
+}