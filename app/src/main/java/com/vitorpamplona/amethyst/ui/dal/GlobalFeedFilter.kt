--- conflicted
+++ resolved
@@ -11,7 +11,6 @@
 object GlobalFeedFilter : FeedFilter<Note>() {
     lateinit var account: Account
 
-<<<<<<< HEAD
     override fun feed(): List<Note> {
         val followChannels = account.followingChannels()
         val followUsers = account.followingKeySet()
@@ -19,7 +18,7 @@
         val notes = LocalCache.notes.values
             .asSequence()
             .filter {
-                (it.event is TextNoteEvent || it.event is LongTextNoteEvent || it.event is ChannelMessageEvent) &&
+                (it.event is TextNoteEvent || it.event is LongTextNoteEvent || it.event is PollNoteEvent || it.event is ChannelMessageEvent) &&
                     it.replyTo.isNullOrEmpty()
             }
             .filter {
@@ -57,20 +56,4 @@
             .sortedBy { it.createdAt() }
             .reversed()
     }
-=======
-    override fun feed() = LocalCache.notes.values
-        .filter {
-            (it.event is TextNoteEvent || it.event is LongTextNoteEvent || it.event is PollNoteEvent || it.event is ChannelMessageEvent) &&
-                it.replyTo.isNullOrEmpty()
-        }
-        .filter {
-            // does not show events already in the public chat list
-            (it.channel() == null || it.channel() !in account.followingChannels()) &&
-                // does not show people the user already follows
-                (it.author !in account.userProfile().follows)
-        }
-        .filter { account.isAcceptable(it) }
-        .sortedBy { it.createdAt() }
-        .reversed()
->>>>>>> 573cfa8b
 }