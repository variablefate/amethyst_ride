--- conflicted
+++ resolved
@@ -21,18 +21,14 @@
         vectorDrawables {
             useSupportLibrary true
         }
-<<<<<<< HEAD
-
-        resConfigs("ar", "cs", "eo", "es", "fa", "fr", "hu", "night", "nl", "pt-rBR", "ru", "sv-rSE", "ta", "tr", "uk", "zh", "sh-rHK", "zh-rTW", "ja")
+
+        resConfigs("ar", "cs", "de", "eo", "es", "fa", "fr", "hu", "night", "nl", "pt-rBR", "ru", "sv-rSE", "ta", "tr", "uk", "zh", "sh-rHK", "zh-rTW", "ja")
 
         javaCompileOptions {
             annotationProcessorOptions {
                 arguments += ["room.schemaLocation": "$projectDir/schemas".toString()]
             }
         }
-=======
-        resConfigs("ar", "cs", "de", "eo", "es", "fa", "fr", "hu", "night", "nl", "pt-rBR", "ru", "sv-rSE", "ta", "tr", "uk", "zh", "sh-rHK", "zh-rTW", "ja")
->>>>>>> 0d1cbce5
     }
 
     buildTypes {
