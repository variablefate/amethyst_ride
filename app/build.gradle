--- conflicted
+++ resolved
@@ -21,18 +21,14 @@
         vectorDrawables {
             useSupportLibrary true
         }
-<<<<<<< HEAD
-
-        resConfigs("ar", "cs", "de", "eo", "es", "fa", "fr", "hu", "night", "nl", "pt-rBR", "ru", "sv-rSE", "ta", "tr", "uk", "zh", "sh-rHK", "zh-rTW", "ja")
+
+        resourceConfigurations += ['ar', 'cs', 'de', 'eo', 'es', 'fa', 'fr', 'hu', 'in', 'ja', 'night', 'nl', 'pt-rBR', 'ru', 'sv-rSE', 'ta', 'th', 'tr', 'uk', 'zh', 'sh-rHK', 'zh-rTW']
 
         javaCompileOptions {
             annotationProcessorOptions {
                 arguments += ["room.schemaLocation": "$projectDir/schemas".toString()]
             }
         }
-=======
-        resourceConfigurations += ['ar', 'cs', 'de', 'eo', 'es', 'fa', 'fr', 'hu', 'in', 'ja', 'night', 'nl', 'pt-rBR', 'ru', 'sv-rSE', 'ta', 'th', 'tr', 'uk', 'zh', 'sh-rHK', 'zh-rTW']
->>>>>>> 9b1bd212
     }
 
     buildTypes {
@@ -202,10 +198,6 @@
     implementation 'com.github.AbedElazizShe:LightCompressor:1.3.1'
     // Image compression lib
     implementation 'id.zelory:compressor:3.0.1'
-
-<<<<<<< HEAD
-    // Automatic memory leak detection
-    debugImplementation 'com.squareup.leakcanary:leakcanary-android:2.12'
 
     // Local Database
     implementation "androidx.room:room-runtime:$room_version"
@@ -215,8 +207,6 @@
     // optional - Kotlin Extensions and Coroutines support for Room
     implementation "androidx.room:room-ktx:$room_version"
 
-=======
->>>>>>> 9b1bd212
     testImplementation 'junit:junit:4.13.2'
     testImplementation 'io.mockk:mockk:1.13.8'
     androidTestImplementation 'androidx.test.ext:junit:1.2.0-alpha01'
