package com.vitorpamplona.amethyst.ui.note

import android.widget.Toast
import androidx.compose.foundation.ExperimentalFoundationApi
import androidx.compose.foundation.combinedClickable
import androidx.compose.foundation.interaction.MutableInteractionSource
import androidx.compose.foundation.layout.Arrangement
import androidx.compose.foundation.layout.ExperimentalLayoutApi
import androidx.compose.foundation.layout.FlowRow
import androidx.compose.foundation.layout.Row
import androidx.compose.foundation.layout.Spacer
import androidx.compose.foundation.layout.fillMaxWidth
import androidx.compose.foundation.layout.height
import androidx.compose.foundation.layout.padding
import androidx.compose.foundation.layout.size
import androidx.compose.foundation.layout.width
import androidx.compose.foundation.shape.RoundedCornerShape
import androidx.compose.material.Button
import androidx.compose.material.ButtonDefaults
import androidx.compose.material.CircularProgressIndicator
import androidx.compose.material.Icon
import androidx.compose.material.IconButton
import androidx.compose.material.MaterialTheme
import androidx.compose.material.Text
import androidx.compose.material.icons.Icons
import androidx.compose.material.icons.filled.Bolt
import androidx.compose.material.icons.outlined.BarChart
import androidx.compose.material.icons.outlined.Bolt
import androidx.compose.material.ripple.rememberRipple
import androidx.compose.runtime.Composable
import androidx.compose.runtime.LaunchedEffect
import androidx.compose.runtime.getValue
import androidx.compose.runtime.livedata.observeAsState
import androidx.compose.runtime.mutableStateOf
import androidx.compose.runtime.remember
import androidx.compose.runtime.rememberCoroutineScope
import androidx.compose.runtime.setValue
import androidx.compose.ui.Alignment
import androidx.compose.ui.Alignment.Companion.CenterVertically
import androidx.compose.ui.Modifier
import androidx.compose.ui.graphics.Color
import androidx.compose.ui.graphics.ColorFilter
import androidx.compose.ui.platform.LocalContext
import androidx.compose.ui.platform.LocalUriHandler
import androidx.compose.ui.res.painterResource
import androidx.compose.ui.res.stringResource
import androidx.compose.ui.semantics.Role
import androidx.compose.ui.text.style.TextAlign
import androidx.compose.ui.unit.IntOffset
import androidx.compose.ui.unit.dp
import androidx.compose.ui.unit.sp
import androidx.compose.ui.window.Popup
import coil.compose.AsyncImage
import coil.request.CachePolicy
import coil.request.ImageRequest
import com.vitorpamplona.amethyst.R
import com.vitorpamplona.amethyst.model.Note
import com.vitorpamplona.amethyst.service.model.LnZapEvent
import com.vitorpamplona.amethyst.ui.actions.NewPostView
import com.vitorpamplona.amethyst.ui.screen.loggedIn.AccountViewModel
import com.vitorpamplona.amethyst.ui.theme.BitcoinOrange
import kotlinx.coroutines.Dispatchers
import kotlinx.coroutines.launch
import kotlinx.coroutines.withContext
import java.math.BigDecimal
import java.math.RoundingMode
import kotlin.math.roundToInt

@Composable
fun ReactionsRow(baseNote: Note, accountViewModel: AccountViewModel) {
    val accountState by accountViewModel.accountLiveData.observeAsState()
    val account = accountState?.account ?: return

    var wantsToReplyTo by remember {
        mutableStateOf<Note?>(null)
    }

    var wantsToQuote by remember {
        mutableStateOf<Note?>(null)
    }

    if (wantsToReplyTo != null) {
        NewPostView({ wantsToReplyTo = null }, wantsToReplyTo, null, account)
    }

    if (wantsToQuote != null) {
        NewPostView({ wantsToQuote = null }, null, wantsToQuote, account)
    }

    Row(
        modifier = Modifier
            .padding(top = 8.dp)
            .fillMaxWidth(),
        verticalAlignment = Alignment.CenterVertically,
        horizontalArrangement = Arrangement.SpaceBetween
    ) {
        ReplyReaction(baseNote, accountViewModel, Modifier.weight(1f)) {
            wantsToReplyTo = baseNote
        }

        BoostReaction(baseNote, accountViewModel, Modifier.weight(1f)) {
            wantsToQuote = baseNote
        }

        LikeReaction(baseNote, accountViewModel, Modifier.weight(1f))

        ZapReaction(baseNote, accountViewModel, Modifier.weight(1f))

        ViewCountReaction(baseNote, Modifier.weight(1f))
    }
}

@Composable
fun ReplyReaction(
    baseNote: Note,
    accountViewModel: AccountViewModel,
    textModifier: Modifier = Modifier,
    showCounter: Boolean = true,
    onPress: () -> Unit
) {
    val repliesState by baseNote.live().replies.observeAsState()
    val replies = repliesState?.note?.replies ?: emptySet()

    val grayTint = MaterialTheme.colors.onSurface.copy(alpha = 0.32f)
    val context = LocalContext.current
    val scope = rememberCoroutineScope()

    IconButton(
        modifier = Modifier.size(20.dp),
        onClick = {
            if (accountViewModel.isWriteable()) {
                onPress()
            } else {
                scope.launch {
                    Toast.makeText(
                        context,
                        context.getString(R.string.login_with_a_private_key_to_be_able_to_reply),
                        Toast.LENGTH_SHORT
                    ).show()
                }
            }
        }
    ) {
        Icon(
            painter = painterResource(R.drawable.ic_comment),
            null,
            modifier = Modifier.size(15.dp),
            tint = grayTint
        )
    }

    if (showCounter) {
        Text(
            " ${showCount(replies.size)}",
            fontSize = 14.sp,
            color = grayTint,
            modifier = textModifier
        )
    }
}

@Composable
private fun BoostReaction(
    baseNote: Note,
    accountViewModel: AccountViewModel,
    textModifier: Modifier = Modifier,
    onQuotePress: () -> Unit
) {
    val boostsState by baseNote.live().boosts.observeAsState()
    val boostedNote = boostsState?.note

    val grayTint = MaterialTheme.colors.onSurface.copy(alpha = 0.32f)
    val context = LocalContext.current
    val scope = rememberCoroutineScope()

    var wantsToBoost by remember { mutableStateOf(false) }

    IconButton(
        modifier = Modifier.then(Modifier.size(20.dp)),
        onClick = {
            if (accountViewModel.isWriteable()) {
                if (accountViewModel.hasBoosted(baseNote)) {
                    accountViewModel.deleteBoostsTo(baseNote)
                } else {
                    wantsToBoost = true
                }
            } else {
                scope.launch {
                    Toast.makeText(
                        context,
                        context.getString(R.string.login_with_a_private_key_to_be_able_to_boost_posts),
                        Toast.LENGTH_SHORT
                    ).show()
                }
            }
        }
    ) {
        if (wantsToBoost) {
            BoostTypeChoicePopup(
                baseNote,
                accountViewModel,
                onDismiss = {
                    wantsToBoost = false
                },
                onQuote = {
                    wantsToBoost = false
                    onQuotePress()
                }
            )
        }

        if (boostedNote?.isBoostedBy(accountViewModel.userProfile()) == true) {
            Icon(
                painter = painterResource(R.drawable.ic_retweeted),
                null,
                modifier = Modifier.size(20.dp),
                tint = Color.Unspecified
            )
        } else {
            Icon(
                painter = painterResource(R.drawable.ic_retweet),
                null,
                modifier = Modifier.size(20.dp),
                tint = grayTint
            )
        }
    }

    Text(
        " ${showCount(boostedNote?.boosts?.size)}",
        fontSize = 14.sp,
        color = MaterialTheme.colors.onSurface.copy(alpha = 0.32f),
        modifier = textModifier
    )
}

@Composable
fun LikeReaction(
    baseNote: Note,
    accountViewModel: AccountViewModel,
    textModifier: Modifier = Modifier
) {
    val reactionsState by baseNote.live().reactions.observeAsState()
    val reactedNote = reactionsState?.note ?: return

    val grayTint = MaterialTheme.colors.onSurface.copy(alpha = 0.32f)
    val context = LocalContext.current
    val scope = rememberCoroutineScope()

    IconButton(
        modifier = Modifier.then(Modifier.size(20.dp)),
        onClick = {
            if (accountViewModel.isWriteable()) {
                if (accountViewModel.hasReactedTo(baseNote)) {
                    accountViewModel.deleteReactionTo(baseNote)
                } else {
                    accountViewModel.reactTo(baseNote)
                }
            } else {
                scope.launch {
                    Toast.makeText(
                        context,
                        context.getString(R.string.login_with_a_private_key_to_like_posts),
                        Toast.LENGTH_SHORT
                    ).show()
                }
            }
        }
    ) {
        if (reactedNote.isReactedBy(accountViewModel.userProfile())) {
            Icon(
                painter = painterResource(R.drawable.ic_liked),
                null,
                modifier = Modifier.size(16.dp),
                tint = Color.Unspecified
            )
        } else {
            Icon(
                painter = painterResource(R.drawable.ic_like),
                null,
                modifier = Modifier.size(16.dp),
                tint = grayTint
            )
        }
    }

    Text(
        " ${showCount(reactedNote.reactions.size)}",
        fontSize = 14.sp,
        color = MaterialTheme.colors.onSurface.copy(alpha = 0.32f),
        modifier = textModifier
    )
}

@Composable
@OptIn(ExperimentalFoundationApi::class)
fun ZapReaction(
    baseNote: Note,
    accountViewModel: AccountViewModel,
    textModifier: Modifier = Modifier
) {
    val accountState by accountViewModel.accountLiveData.observeAsState()
    val account = accountState?.account ?: return

    val zapsState by baseNote.live().zaps.observeAsState()
    val zappedNote = zapsState?.note
    val zapMessage = ""

    var wantsToZap by remember { mutableStateOf(false) }
    var wantsToChangeZapAmount by remember { mutableStateOf(false) }
    var wantsToSetCustomZap by remember { mutableStateOf(false) }
    val grayTint = MaterialTheme.colors.onSurface.copy(alpha = 0.32f)
    val context = LocalContext.current
    val scope = rememberCoroutineScope()

    var zappingProgress by remember { mutableStateOf(0f) }

    Row(
        verticalAlignment = CenterVertically,
        modifier = Modifier
            .then(Modifier.size(20.dp))
            .combinedClickable(
                role = Role.Button,
                interactionSource = remember { MutableInteractionSource() },
                indication = rememberRipple(bounded = false, radius = 24.dp),
                onClick = {
                    if (account.zapAmountChoices.isEmpty()) {
                        scope.launch {
                            Toast
                                .makeText(
                                    context,
                                    context.getString(R.string.no_zap_amount_setup_long_press_to_change),
                                    Toast.LENGTH_SHORT
                                )
                                .show()
                        }
                    } else if (!accountViewModel.isWriteable()) {
                        scope.launch {
                            Toast
                                .makeText(
                                    context,
                                    context.getString(R.string.login_with_a_private_key_to_be_able_to_send_zaps),
                                    Toast.LENGTH_SHORT
                                )
                                .show()
                        }
                    } else if (account.zapAmountChoices.size == 1) {
                        scope.launch(Dispatchers.IO) {
                            accountViewModel.zap(
                                baseNote,
                                account.zapAmountChoices.first() * 1000,
                                null,
                                zapMessage,
                                context,
                                onError = {
                                    scope.launch {
                                        zappingProgress = 0f
                                        Toast
                                            .makeText(context, it, Toast.LENGTH_SHORT)
                                            .show()
                                    }
                                },
                                onProgress = {
                                    scope.launch(Dispatchers.Main) {
                                        zappingProgress = it
                                    }
                                },
<<<<<<< HEAD
                                type = LnZapEvent.ZapType.PUBLIC
=======
                                zapType = LnZapEvent.ZapType.PUBLIC
>>>>>>> eab202f7
                            )
                        }
                    } else if (account.zapAmountChoices.size > 1) {
                        wantsToZap = true
                    }
                },
                onLongClick = {
                    wantsToChangeZapAmount = true
                },
                onDoubleClick = {
                    wantsToSetCustomZap = true
                }
            )
    ) {
        if (wantsToZap) {
            ZapAmountChoicePopup(
                baseNote,
                accountViewModel,
                onDismiss = {
                    wantsToZap = false
                    zappingProgress = 0f
                },
                onChangeAmount = {
                    wantsToZap = false
                    wantsToChangeZapAmount = true
                },
                onError = {
                    scope.launch {
                        zappingProgress = 0f
                        Toast.makeText(context, it, Toast.LENGTH_SHORT).show()
                    }
                },
                onProgress = {
                    scope.launch(Dispatchers.Main) {
                        zappingProgress = it
                    }
                }
            )
        }
        if (wantsToChangeZapAmount) {
            UpdateZapAmountDialog({ wantsToChangeZapAmount = false }, account = account)
        }

        if (wantsToSetCustomZap) {
            ZapCustomDialog({ wantsToSetCustomZap = false }, account = account, accountViewModel, baseNote)
        }

        if (zappedNote?.isZappedBy(account.userProfile()) == true) {
            zappingProgress = 1f
            Icon(
                imageVector = Icons.Default.Bolt,
                contentDescription = stringResource(R.string.zaps),
                modifier = Modifier.size(20.dp),
                tint = BitcoinOrange
            )
        } else {
            if (zappingProgress < 0.1 || zappingProgress > 0.99) {
                Icon(
                    imageVector = Icons.Outlined.Bolt,
                    contentDescription = stringResource(id = R.string.zaps),
                    modifier = Modifier.size(20.dp),
                    tint = grayTint
                )
            } else {
                Spacer(Modifier.width(3.dp))
                CircularProgressIndicator(
                    progress = zappingProgress,
                    modifier = Modifier.size(14.dp),
                    strokeWidth = 2.dp
                )
            }
        }
    }

    var zapAmount by remember { mutableStateOf<BigDecimal?>(null) }

    LaunchedEffect(key1 = zapsState) {
        withContext(Dispatchers.IO) {
            zapAmount = zappedNote?.zappedAmount()
        }
    }

    Text(
        showAmount(zapAmount),
        fontSize = 14.sp,
        color = MaterialTheme.colors.onSurface.copy(alpha = 0.32f),
        modifier = textModifier
    )
}

@Composable
private fun ViewCountReaction(baseNote: Note, textModifier: Modifier = Modifier) {
    val uri = LocalUriHandler.current
    val grayTint = MaterialTheme.colors.onSurface.copy(alpha = 0.32f)

    IconButton(
        modifier = Modifier.size(20.dp),
        onClick = { uri.openUri("https://counter.amethyst.social/${baseNote.idHex}/") }
    ) {
        Icon(
            imageVector = Icons.Outlined.BarChart,
            null,
            modifier = Modifier.size(19.dp),
            tint = grayTint
        )
    }

    Row(modifier = textModifier) {
        AsyncImage(
            model = ImageRequest.Builder(LocalContext.current)
                .data("https://counter.amethyst.social/${baseNote.idHex}.svg?label=+&color=00000000")
                .diskCachePolicy(CachePolicy.DISABLED)
                .memoryCachePolicy(CachePolicy.ENABLED)
                .build(),
            contentDescription = stringResource(R.string.view_count),
            modifier = Modifier.height(24.dp),
            colorFilter = ColorFilter.tint(grayTint)
        )
    }
}

@OptIn(ExperimentalLayoutApi::class)
@Composable
private fun BoostTypeChoicePopup(baseNote: Note, accountViewModel: AccountViewModel, onDismiss: () -> Unit, onQuote: () -> Unit) {
    Popup(
        alignment = Alignment.BottomCenter,
        offset = IntOffset(0, -50),
        onDismissRequest = { onDismiss() }
    ) {
        FlowRow() {
            Button(
                modifier = Modifier.padding(horizontal = 3.dp),
                onClick = {
                    accountViewModel.boost(baseNote)
                    onDismiss()
                },
                shape = RoundedCornerShape(20.dp),
                colors = ButtonDefaults
                    .buttonColors(
                        backgroundColor = MaterialTheme.colors.primary
                    )
            ) {
                Text(stringResource(R.string.boost), color = Color.White, textAlign = TextAlign.Center)
            }

            Button(
                modifier = Modifier.padding(horizontal = 3.dp),
                onClick = onQuote,
                shape = RoundedCornerShape(20.dp),
                colors = ButtonDefaults
                    .buttonColors(
                        backgroundColor = MaterialTheme.colors.primary
                    )
            ) {
                Text(stringResource(R.string.quote), color = Color.White, textAlign = TextAlign.Center)
            }
        }
    }
}

@OptIn(ExperimentalFoundationApi::class, ExperimentalLayoutApi::class)
@Composable
fun ZapAmountChoicePopup(
    baseNote: Note,
    accountViewModel: AccountViewModel,
    onDismiss: () -> Unit,
    onChangeAmount: () -> Unit,
    onError: (text: String) -> Unit,
    onProgress: (percent: Float) -> Unit
) {
    val context = LocalContext.current

    val accountState by accountViewModel.accountLiveData.observeAsState()
    val account = accountState?.account ?: return
    val zapMessage = ""
    val scope = rememberCoroutineScope()

    Popup(
        alignment = Alignment.BottomCenter,
        offset = IntOffset(0, -50),
        onDismissRequest = { onDismiss() }
    ) {
        FlowRow(horizontalArrangement = Arrangement.Center) {
            account.zapAmountChoices.forEach { amountInSats ->
                Button(
                    modifier = Modifier.padding(horizontal = 3.dp),
                    onClick = {
                        scope.launch(Dispatchers.IO) {
                            accountViewModel.zap(
                                baseNote,
                                amountInSats * 1000,
                                null,
                                zapMessage,
                                context,
                                onError,
                                onProgress,
                                LnZapEvent.ZapType.PUBLIC
                            )
                            onDismiss()
                        }
                    },
                    shape = RoundedCornerShape(20.dp),
                    colors = ButtonDefaults
                        .buttonColors(
                            backgroundColor = MaterialTheme.colors.primary
                        )
                ) {
                    Text(
                        "⚡ ${showAmount(amountInSats.toBigDecimal().setScale(1))}",
                        color = Color.White,
                        textAlign = TextAlign.Center,
                        modifier = Modifier.combinedClickable(
                            onClick = {
                                scope.launch(Dispatchers.IO) {
                                    accountViewModel.zap(
                                        baseNote,
                                        amountInSats * 1000,
                                        null,
                                        zapMessage,
                                        context,
                                        onError,
                                        onProgress,
                                        LnZapEvent.ZapType.PUBLIC
                                    )
                                    onDismiss()
                                }
                            },
                            onLongClick = {
                                onChangeAmount()
                            }
                        )
                    )
                }
            }
        }
    }
}

fun showCount(count: Int?): String {
    if (count == null) return ""
    if (count == 0) return ""

    return when {
        count >= 1000000000 -> "${(count / 1000000000f).roundToInt()}G"
        count >= 1000000 -> "${(count / 1000000f).roundToInt()}M"
        count >= 1000 -> "${(count / 1000f).roundToInt()}k"
        else -> "$count"
    }
}

val OneGiga = BigDecimal(1000000000)
val OneMega = BigDecimal(1000000)
val OneKilo = BigDecimal(1000)

fun showAmount(amount: BigDecimal?): String {
    if (amount == null) return ""
    if (amount.abs() < BigDecimal(0.01)) return ""

    return when {
        amount >= OneGiga -> "%.1fG".format(amount.div(OneGiga).setScale(1, RoundingMode.HALF_UP))
        amount >= OneMega -> "%.1fM".format(amount.div(OneMega).setScale(1, RoundingMode.HALF_UP))
        amount >= OneKilo -> "%.1fk".format(amount.div(OneKilo).setScale(1, RoundingMode.HALF_UP))
        else -> "%.0f".format(amount)
    }
}<|MERGE_RESOLUTION|>--- conflicted
+++ resolved
@@ -365,11 +365,7 @@
                                         zappingProgress = it
                                     }
                                 },
-<<<<<<< HEAD
-                                type = LnZapEvent.ZapType.PUBLIC
-=======
                                 zapType = LnZapEvent.ZapType.PUBLIC
->>>>>>> eab202f7
                             )
                         }
                     } else if (account.zapAmountChoices.size > 1) {
