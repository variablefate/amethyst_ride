package com.vitorpamplona.amethyst.service.model

import com.vitorpamplona.amethyst.model.HexKey
import com.vitorpamplona.amethyst.model.toHexKey
import nostr.postr.Utils
import java.util.Date

class LnZapRequestEvent(
    id: HexKey,
    pubKey: HexKey,
    createdAt: Long,
    tags: List<List<String>>,
    content: String,
    sig: HexKey
) : Event(id, pubKey, createdAt, kind, tags, content, sig) {
    fun zappedPost() = tags.filter { it.firstOrNull() == "e" }.mapNotNull { it.getOrNull(1) }
    fun zappedAuthor() = tags.filter { it.firstOrNull() == "p" }.mapNotNull { it.getOrNull(1) }
<<<<<<< HEAD
=======
    fun taggedAddresses() = tags.filter { it.firstOrNull() == "a" }.mapNotNull {
        val aTagValue = it.getOrNull(1)
        val relay = it.getOrNull(2)

        if (aTagValue != null) ATag.parse(aTagValue, relay) else null
    }
    fun pollOption(): Int? = tags.filter { it.firstOrNull() == POLL_OPTION }
        .getOrNull(1)?.getOrNull(1)?.toInt()
>>>>>>> 573cfa8b

    companion object {
        const val kind = 9734

        fun create(
            originalNote: EventInterface,
            relays: Set<String>,
            privateKey: ByteArray,
<<<<<<< HEAD
=======
            pollOption: Int?,
>>>>>>> 573cfa8b
            createdAt: Long = Date().time / 1000
        ): LnZapRequestEvent {
            val content = ""
            val pubKey = Utils.pubkeyCreate(privateKey).toHexKey()
            var tags = listOf(
                listOf("e", originalNote.id()),
                listOf("p", originalNote.pubKey()),
                listOf("relays") + relays
            )
            if (originalNote is LongTextNoteEvent) {
                tags = tags + listOf(listOf("a", originalNote.address().toTag()))
            }
            if (pollOption != null && pollOption >= 0) {
                tags = tags + listOf(listOf(POLL_OPTION, pollOption.toString()))
            }

            val id = generateId(pubKey, createdAt, kind, tags, content)
            val sig = Utils.sign(id, privateKey)
            return LnZapRequestEvent(id.toHexKey(), pubKey, createdAt, tags, content, sig.toHexKey())
        }

        fun create(
            userHex: String,
            relays: Set<String>,
            privateKey: ByteArray,
            createdAt: Long = Date().time / 1000
        ): LnZapRequestEvent {
            val content = ""
            val pubKey = Utils.pubkeyCreate(privateKey).toHexKey()
            val tags = listOf(
                listOf("p", userHex),
                listOf("relays") + relays
            )
            val id = generateId(pubKey, createdAt, kind, tags, content)
            val sig = Utils.sign(id, privateKey)
            return LnZapRequestEvent(id.toHexKey(), pubKey, createdAt, tags, content, sig.toHexKey())
        }
    }
}

/*
{
  "pubkey": "32e1827635450ebb3c5a7d12c1f8e7b2b514439ac10a67eef3d9fd9c5c68e245",
  "content": "",
  "id": "d9cc14d50fcb8c27539aacf776882942c1a11ea4472f8cdec1dea82fab66279d",
  "created_at": 1674164539,
  "sig": "77127f636577e9029276be060332ea565deaf89ff215a494ccff16ae3f757065e2bc59b2e8c113dd407917a010b3abd36c8d7ad84c0e3ab7dab3a0b0caa9835d",
  "kind": 9734,
  "tags": [
  [
    "e",
    "3624762a1274dd9636e0c552b53086d70bc88c165bc4dc0f9e836a1eaf86c3b8"
  ],
  [
    "p",
    "32e1827635450ebb3c5a7d12c1f8e7b2b514439ac10a67eef3d9fd9c5c68e245"
  ],
  [
    "relays",
    "wss://relay.damus.io",
    "wss://nostr-relay.wlvs.space",
    "wss://nostr.fmt.wiz.biz",
    "wss://relay.nostr.bg",
    "wss://nostr.oxtr.dev",
    "wss://nostr.v0l.io",
    "wss://brb.io",
    "wss://nostr.bitcoiner.social",
    "ws://monad.jb55.com:8080",
    "wss://relay.snort.social"
  ],
  [
    "poll_option", "n"
  ]
  ],
  "ots": <base64-encoded OTS file data> // TODO
}
*/<|MERGE_RESOLUTION|>--- conflicted
+++ resolved
@@ -15,17 +15,6 @@
 ) : Event(id, pubKey, createdAt, kind, tags, content, sig) {
     fun zappedPost() = tags.filter { it.firstOrNull() == "e" }.mapNotNull { it.getOrNull(1) }
     fun zappedAuthor() = tags.filter { it.firstOrNull() == "p" }.mapNotNull { it.getOrNull(1) }
-<<<<<<< HEAD
-=======
-    fun taggedAddresses() = tags.filter { it.firstOrNull() == "a" }.mapNotNull {
-        val aTagValue = it.getOrNull(1)
-        val relay = it.getOrNull(2)
-
-        if (aTagValue != null) ATag.parse(aTagValue, relay) else null
-    }
-    fun pollOption(): Int? = tags.filter { it.firstOrNull() == POLL_OPTION }
-        .getOrNull(1)?.getOrNull(1)?.toInt()
->>>>>>> 573cfa8b
 
     companion object {
         const val kind = 9734
@@ -34,10 +23,7 @@
             originalNote: EventInterface,
             relays: Set<String>,
             privateKey: ByteArray,
-<<<<<<< HEAD
-=======
             pollOption: Int?,
->>>>>>> 573cfa8b
             createdAt: Long = Date().time / 1000
         ): LnZapRequestEvent {
             val content = ""
