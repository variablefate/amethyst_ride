--- conflicted
+++ resolved
@@ -156,8 +156,7 @@
         }
     }
 
-<<<<<<< HEAD
-    fun createZapRequestFor(note: Note, pollOption: Int?): LnZapRequestEvent? {
+    fun createZapRequestFor(note: Note, pollOption: Int?, message: String = ""): LnZapRequestEvent? {
         if (!isWriteable()) return null
 
         note.event?.let { event ->
@@ -168,14 +167,10 @@
                 loggedIn.privKey!!,
                 pollOption
             )
-=======
-    fun createZapRequestFor(note: Note, message: String = ""): LnZapRequestEvent? {
-        if (!isWriteable()) return null
-
-        note.event?.let {
+        /*note.event?.let {
             return LnZapRequestEvent.create(it, userProfile().latestContactList?.relays()?.keys?.ifEmpty { null } ?: localRelays.map { it.url }.toSet(), loggedIn.privKey!!, message)
->>>>>>> 9fa3b1db
-        }
+        }*/
+
         return null
     }
 
