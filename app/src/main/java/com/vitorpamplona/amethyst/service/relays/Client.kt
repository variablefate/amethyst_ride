--- conflicted
+++ resolved
@@ -78,11 +78,6 @@
                 }
             } else {
                 /** temporary connection */
-<<<<<<< HEAD
-                Relay(relay, false, true, emptySet(), HttpClient.getProxy()).requestAndWatch() {
-                    it.send(signedEvent)
-                    it.disconnect()
-=======
                 newSporadicRelay(
                     relay,
                     feedTypes,
@@ -97,7 +92,7 @@
 
     @OptIn(DelicateCoroutinesApi::class)
     fun newSporadicRelay(url: String, feedTypes: Set<FeedType>?, onConnected: (Relay) -> Unit, onDone: (() -> Unit)?) {
-        val relay = Relay(url, true, true, feedTypes ?: emptySet())
+        val relay = Relay(url, true, true, feedTypes ?: emptySet(), HttpClient.getProxy())
         RelayPool.addRelay(relay)
 
         relay.requestAndWatch {
@@ -114,7 +109,7 @@
 
                 if (onDone != null) {
                     onDone()
->>>>>>> 12ff434a
+
                 }
             }
         }
