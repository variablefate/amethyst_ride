--- conflicted
+++ resolved
@@ -269,49 +269,7 @@
                         .fillMaxWidth()
                         .fillMaxHeight()
                 ) {
-<<<<<<< HEAD
-                    Row(
-                        modifier = Modifier.fillMaxWidth(),
-                        horizontalArrangement = Arrangement.SpaceBetween,
-                        verticalAlignment = Alignment.CenterVertically
-                    ) {
-                        CloseButton(onCancel = {
-                            postViewModel.cancel()
-                            onClose()
-                        })
-
-                        Box {
-                            IconButton(
-                                modifier = Modifier.align(Alignment.Center),
-                                onClick = {
-                                    showRelaysDialog = true
-                                }
-                            ) {
-                                Icon(
-                                    painter = painterResource(R.drawable.relays),
-                                    contentDescription = null,
-                                    modifier = Modifier.height(25.dp),
-                                    tint = MaterialTheme.colors.onBackground
-                                )
-                            }
-                        }
-                        PostButton(
-                            onPost = {
-                                scope.launch(Dispatchers.IO) {
-                                    event = postViewModel.sendPost(relayList = relayList, signEvent = account.keyPair.privKey != null)
-                                    if (event == null) {
-                                        onClose()
-                                    }
-                                }
-                            },
-                            isActive = postViewModel.canPost()
-                        )
-                    }
-
-                    Row(
-=======
                     Column(
->>>>>>> 30391160
                         modifier = Modifier
                             .padding(top = 10.dp)
                             .imePadding()
