--- conflicted
+++ resolved
@@ -834,14 +834,8 @@
                 user.let { accountViewModel.hide(it, context) }
                 onDismiss()
             }) {
-<<<<<<< HEAD
                 Text(stringResource(R.string.report_hateful_speech))
             }
-
-=======
-                Text("Report Hateful speech")
-            }
->>>>>>> e0596dc3
             DropdownMenuItem(onClick = {
                 accountViewModel.report(user, ReportEvent.ReportType.IMPERSONATION);
                 user.let { accountViewModel.hide(it, context) }
@@ -854,11 +848,7 @@
                 user.let { accountViewModel.hide(it, context) }
                 onDismiss()
             }) {
-<<<<<<< HEAD
                 Text(stringResource(R.string.report_nudity_porn))
-=======
-                Text("Report Nudity / Porn")
->>>>>>> e0596dc3
             }
             DropdownMenuItem(onClick = {
                 accountViewModel.report(user, ReportEvent.ReportType.ILLEGAL);
