--- conflicted
+++ resolved
@@ -536,16 +536,13 @@
     <string name="messages_group_descriptor">Members of this group</string>
     <string name="messages_new_subject_message">Explanation to members</string>
     <string name="messages_new_subject_message_placeholder">Changing the name for the new goals.</string>
-<<<<<<< HEAD
+
     <string name="paste_from_clipboard">Paste from clipboard</string>
-=======
-
+  
     <string name="language_description">For the App\'s Interface</string>
     <string name="theme_description">Dark, Light or System theme</string>
     <string name="automatically_load_images_gifs_description">Automatically load images and GIFs</string>
     <string name="automatically_play_videos_description">Automatically plays videos and GIFs</string>
     <string name="automatically_show_url_preview_description">Show URL previews</string>
     <string name="load_image_description">When to load images</string>
-
->>>>>>> 99adbf66
 </resources>