--- conflicted
+++ resolved
@@ -4,7 +4,6 @@
 import androidx.lifecycle.LiveData
 import com.fasterxml.jackson.databind.DeserializationFeature
 import com.fasterxml.jackson.module.kotlin.jacksonObjectMapper
-<<<<<<< HEAD
 import com.vitorpamplona.amethyst.service.model.ATag
 import com.vitorpamplona.amethyst.service.model.BadgeAwardEvent
 import com.vitorpamplona.amethyst.service.model.BadgeDefinitionEvent
@@ -26,10 +25,6 @@
 import com.vitorpamplona.amethyst.service.model.ReportEvent
 import com.vitorpamplona.amethyst.service.model.RepostEvent
 import com.vitorpamplona.amethyst.service.model.TextNoteEvent
-=======
-import com.google.gson.reflect.TypeToken
-import com.vitorpamplona.amethyst.service.model.*
->>>>>>> d19592ae
 import com.vitorpamplona.amethyst.service.relays.Relay
 import fr.acinq.secp256k1.Hex
 import kotlinx.coroutines.*
@@ -472,15 +467,9 @@
         if (oldChannel.creator == null || oldChannel.creator == author) {
             oldChannel.updateChannelInfo(author, event.channelInfo(), event.createdAt)
 
-<<<<<<< HEAD
-                val note = getOrCreateNote(event.id)
-                oldChannel.addNote(note)
-                note.loadEvent(event, author, emptyList())
-=======
             val note = getOrCreateNote(event.id)
             oldChannel.addNote(note)
             note.loadEvent(event, author, emptyList(), emptyList())
->>>>>>> d19592ae
 
             refreshObservers()
         }
