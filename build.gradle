import org.jetbrains.kotlin.gradle.tasks.KotlinCompile

buildscript {
    ext {
        fragment_version = "1.6.1"
        lifecycle_version = '2.6.2'
        compose_ui_version = '1.5.1'
        nav_version = '2.7.3'
        room_version = "2.4.3"
        accompanist_version = '0.30.1'
        coil_version = '2.4.0'
<<<<<<< HEAD
        vico_version = '1.7.1'
        exoplayer_version = '1.1.0'
        room_version = '2.5.2'
=======
        vico_version = '1.11.3'
        exoplayer_version = '1.1.1'
        media3_version = '1.1.1'
        core_ktx_version = '1.12.0'
>>>>>>> 9b1bd212
    }
    dependencies {
        classpath 'com.google.gms:google-services:4.4.0'
    }
}

plugins {
    id 'com.android.application' version '8.1.1' apply false
    id 'com.android.library' version '8.1.1' apply false
    id 'org.jetbrains.kotlin.android' version '1.9.0' apply false
    id 'org.jetbrains.kotlin.jvm' version '1.9.0' apply false
    id 'androidx.benchmark' version '1.1.1' apply false
    id 'org.jetbrains.kotlin.plugin.serialization' version '1.9.0' apply false
}

tasks.register('installGitHook', Copy) {
    from new File(rootProject.rootDir, 'git-hooks/pre-commit')
    from new File(rootProject.rootDir, 'git-hooks/pre-push')
    into { new File(rootProject.rootDir, '.git/hooks') }
    fileMode 0777
}
tasks.getByPath(':app:preBuild').dependsOn installGitHook

subprojects {
    tasks.withType(KotlinCompile).configureEach {
        kotlinOptions {
            if (project.findProperty("composeCompilerReports") == "true") {
                freeCompilerArgs += [
                        "-P",
                        "plugin:androidx.compose.compiler.plugins.kotlin:reportsDestination=" +
                                project.buildDir.absolutePath + "/compose_compiler"
                ]
            }
            if (project.findProperty("composeCompilerMetrics") == "true") {
                freeCompilerArgs += [
                        "-P",
                        "plugin:androidx.compose.compiler.plugins.kotlin:metricsDestination=" +
                                project.buildDir.absolutePath + "/compose_compiler"
                ]
            }
        }
    }
}<|MERGE_RESOLUTION|>--- conflicted
+++ resolved
@@ -9,16 +9,11 @@
         room_version = "2.4.3"
         accompanist_version = '0.30.1'
         coil_version = '2.4.0'
-<<<<<<< HEAD
-        vico_version = '1.7.1'
-        exoplayer_version = '1.1.0'
-        room_version = '2.5.2'
-=======
         vico_version = '1.11.3'
         exoplayer_version = '1.1.1'
         media3_version = '1.1.1'
         core_ktx_version = '1.12.0'
->>>>>>> 9b1bd212
+        room_version = '2.5.2'
     }
     dependencies {
         classpath 'com.google.gms:google-services:4.4.0'
