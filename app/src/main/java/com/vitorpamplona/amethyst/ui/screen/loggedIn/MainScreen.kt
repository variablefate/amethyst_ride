--- conflicted
+++ resolved
@@ -6,7 +6,7 @@
 import androidx.compose.foundation.layout.Column
 import androidx.compose.foundation.layout.padding
 import androidx.compose.foundation.layout.statusBarsPadding
-<<<<<<< HEAD
+import androidx.compose.material.*
 import androidx.compose.material.DrawerValue
 import androidx.compose.material.ExperimentalMaterialApi
 import androidx.compose.material.MaterialTheme
@@ -16,9 +16,6 @@
 import androidx.compose.material.rememberDrawerState
 import androidx.compose.material.rememberModalBottomSheetState
 import androidx.compose.material.rememberScaffoldState
-=======
-import androidx.compose.material.*
->>>>>>> 573cfa8b
 import androidx.compose.runtime.Composable
 import androidx.compose.runtime.collectAsState
 import androidx.compose.runtime.getValue
@@ -26,8 +23,8 @@
 import androidx.navigation.NavHostController
 import androidx.navigation.compose.rememberNavController
 import com.vitorpamplona.amethyst.buttons.NewChannelButton
-<<<<<<< HEAD
-import com.vitorpamplona.amethyst.buttons.NewNoteButton
+import com.vitorpamplona.amethyst.ui.buttons.FabColumn
+import com.vitorpamplona.amethyst.ui.navigation.*
 import com.vitorpamplona.amethyst.ui.navigation.AccountSwitchBottomSheet
 import com.vitorpamplona.amethyst.ui.navigation.AppBottomBar
 import com.vitorpamplona.amethyst.ui.navigation.AppNavigation
@@ -35,10 +32,6 @@
 import com.vitorpamplona.amethyst.ui.navigation.DrawerContent
 import com.vitorpamplona.amethyst.ui.navigation.Route
 import com.vitorpamplona.amethyst.ui.navigation.currentRoute
-=======
-import com.vitorpamplona.amethyst.ui.buttons.FabColumn
-import com.vitorpamplona.amethyst.ui.navigation.*
->>>>>>> 573cfa8b
 import com.vitorpamplona.amethyst.ui.screen.AccountState
 import com.vitorpamplona.amethyst.ui.screen.AccountStateViewModel
 
@@ -53,31 +46,11 @@
         skipHalfExpanded = true
     )
 
-<<<<<<< HEAD
     ModalBottomSheetLayout(
         sheetState = sheetState,
         sheetContent = {
             AccountSwitchBottomSheet(accountViewModel = accountViewModel, accountStateViewModel = accountStateViewModel)
         }
-=======
-    Scaffold(
-        modifier = Modifier
-            .background(MaterialTheme.colors.primaryVariant)
-            .statusBarsPadding(),
-        bottomBar = {
-            AppBottomBar(navController, accountViewModel)
-        },
-        topBar = {
-            AppTopBar(navController, scaffoldState, accountViewModel)
-        },
-        drawerContent = {
-            DrawerContent(navController, scaffoldState, accountViewModel, accountStateViewModel)
-        },
-        floatingActionButton = {
-            FloatingButtons(navController, accountStateViewModel)
-        },
-        scaffoldState = scaffoldState
->>>>>>> 573cfa8b
     ) {
         Scaffold(
             modifier = Modifier
@@ -93,7 +66,7 @@
                 DrawerContent(navController, scaffoldState, sheetState, accountViewModel)
             },
             floatingActionButton = {
-                FloatingButton(navController, accountStateViewModel)
+                FloatingButtons(navController, accountStateViewModel)
             },
             scaffoldState = scaffoldState
         ) {
